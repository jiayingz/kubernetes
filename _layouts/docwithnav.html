{% for thistoc in site.data.globals.tocs %}{% if foundTOC %}{% break %}{% else %}{% assign tree = site.data[thistoc].toc %}{% include tocsearch.html %}{% endif %}{% endfor %}
{% for override in site.data.overrides.overrides %}{% if page.path contains override.path %}{% assign notitle = "true" %}{% endif %}{% endfor %}
<!Doctype html>
<html id="docs" class="{{site.data[foundTOC].bigheader}}">

{% include head-header.html %}

<!--  HERO  -->
<section id="hero" class="light-text">
  <h1>{{ site.data[foundTOC].bigheader }}</h1>
  <h5>{{ site.data[foundTOC].abstract }}</h5>
  <div id="vendorStrip" class="light-text">
    <ul>
      <li><a href="/docs/" {% if site.data[foundTOC].bigheader == "Guides" %}class="YAH"{% endif %}>GUIDES</a></li>
      <li><a href="/docs/tutorials/getting-started/" {% if site.data[foundTOC].bigheader == "Tutorials" %}class="YAH"{% endif %}>TUTORIALS</a></li>
      <li><a href="/docs/reference" {% if site.data[foundTOC].bigheader == "Reference Documentation" %}class="YAH"{% endif %}>REFERENCE</a></li>
      <li><a href="/docs/samples" {% if site.data[foundTOC].bigheader == "Samples" %}class="YAH"{% endif %}>SAMPLES</a></li>
      <li><a href="/docs/troubleshooting/" {% if site.data[foundTOC].bigheader == "Support" %}class="YAH"{% endif %}>SUPPORT</a></li>
    </ul>
    <div id="searchBox">
      <input type="text" id="search" placeholder="Search" onkeydown="if (event.keyCode==13) window.location.replace('/docs/search/?q=' + this.value)">
    </div>
  </div>
</section>

<section id="encyclopedia">
  <div id="docsToc">
        <div class="pi-accordion">
        {% assign tree = site.data[foundTOC].toc %}{% include tree.html %}
        </div> <!-- /pi-accordion -->
    <button class="push-menu-close-button" onclick="kub.toggleToc()"></button>
  </div> <!-- /docsToc -->
  <div id="docsContent">
        <p><a href="/editdocs#{{ page.path }}" id="editPageButton">Edit This Page</a></p>
      {% if notitle != "true" %}<h1>{{ title }}</h1>{% endif %}
    {{ content }}
        <p><a href=""><img src="https://kubernetes-site.appspot.com/UA-36037335-10/GitHub/{{ page.path }}?pixel" alt="Analytics" /></a>
<<<<<<< HEAD
        {% if page.url != "/404.html" and page.url != "/docs/search/" %}<div id="pd_rating_holder_8345992"></div>
    <script type="text/javascript">
          PDRTJS_settings_8345992 = {
            "id" : "8345992",
            "unique_id" : "{{page.url}}",
            "title" : "{{title}}",
            "permalink" : "http://kubernetes.github.io{{page.url}}"
          };
          (function(d,c,j){if(!document.getElementById(j)){var pd=d.createElement(c),s;pd.id=j;pd.src=('https:'==document.location.protocol)?'https://polldaddy.com/js/rating/rating.js':'http://i0.poll.fm/js/rating/rating.js';s=document.getElementsByTagName(c)[0];s.parentNode.insertBefore(pd,s);}}(document,'script','pd-rating-js'));
        </script>{% endif %}
  </div>
=======
        {% if page.url != "/404.html" && page.url != "/docs/search/" %}<div id="pd_rating_holder_8345992"></div>
		<script type="text/javascript">
	        PDRTJS_settings_8345992 = {
		        "id" : "8345992",
		        "unique_id" : "{{page.url}}",
		        "title" : "{{title}}",
		        "permalink" : "http://kubernetes.github.io{{page.url}}"
	        };
	        (function(d,c,j){if(!document.getElementById(j)){var pd=d.createElement(c),s;pd.id=j;pd.src=('https:'==document.location.protocol)?'https://polldaddy.com/js/rating/rating.js':'http://i0.poll.fm/js/rating/rating.js';s=document.getElementsByTagName(c)[0];s.parentNode.insertBefore(pd,s);}}(document,'script','pd-rating-js'));
		</script>
		<a href="" onclick="window.open('https://github.com/kubernetes/kubernetes.github.io/issues/new?title=Issue%20with%20' +
		window.location.pathname + '&body=Issue%20with%20' +
		window.location.pathname)" class="button issue">Create Issue</a>
		<a href="/editdocs#{{ page.path }}" class="button issue">Edit This Page</a>
	{% endif %}
	</div>
>>>>>>> e53cf66b
</section>

{% include footer.html %}

<button class="flyout-button" onclick="kub.toggleToc()"></button>

<style>
  .cse .gsc-control-cse, .gsc-control-cse, {
    padding: 0;
  }
  .gsc-control-cse table, .gsc-control-cse-en table {
    margin:0px !important;
  }
  .gsc-above-wrapper-area {
    border-bottom: 0;
  }
</style>
<script>
  (function(i,s,o,g,r,a,m){i['GoogleAnalyticsObject']=r;i[r]=i[r]||function(){
  (i[r].q=i[r].q||[]).push(arguments)},i[r].l=1*new Date();a=s.createElement(o),
  m=s.getElementsByTagName(o)[0];a.async=1;a.src=g;m.parentNode.insertBefore(a,m)
  })(window,document,'script','//www.google-analytics.com/analytics.js','ga');
  ga('create', 'UA-36037335-10', 'auto');
  ga('send', 'pageview');
</script>
<!-- Commenting out AnswerDash for now; we need to work on our list of questions/answers/design first
<!-- Start of AnswerDash script <script>var AnswerDash;!function(e,t,n,s,a){if(!t.getElementById(s)){var i,r=t.createElement(n),c=t.getElementsByTagName(n)[0];e[a]||(i=e[a]=function(){i.__oninit.push(arguments)},i.__oninit=[]),r.type="text/javascript",r.async=!0,r.src="https://p1.answerdash.com/answerdash.min.js?siteid=756",r.setAttribute("id",s),c.parentNode.insertBefore(r,c)}}(window,document,"script","answerdash-script","AnswerDash");</script> <!-- End of AnswerDash script -->
</body>
</html>
Contact GitHub API Training Shop Blog About
© 2016 GitHub, Inc. Terms Privacy Security Status Help<|MERGE_RESOLUTION|>--- conflicted
+++ resolved
@@ -35,19 +35,6 @@
       {% if notitle != "true" %}<h1>{{ title }}</h1>{% endif %}
     {{ content }}
         <p><a href=""><img src="https://kubernetes-site.appspot.com/UA-36037335-10/GitHub/{{ page.path }}?pixel" alt="Analytics" /></a>
-<<<<<<< HEAD
-        {% if page.url != "/404.html" and page.url != "/docs/search/" %}<div id="pd_rating_holder_8345992"></div>
-    <script type="text/javascript">
-          PDRTJS_settings_8345992 = {
-            "id" : "8345992",
-            "unique_id" : "{{page.url}}",
-            "title" : "{{title}}",
-            "permalink" : "http://kubernetes.github.io{{page.url}}"
-          };
-          (function(d,c,j){if(!document.getElementById(j)){var pd=d.createElement(c),s;pd.id=j;pd.src=('https:'==document.location.protocol)?'https://polldaddy.com/js/rating/rating.js':'http://i0.poll.fm/js/rating/rating.js';s=document.getElementsByTagName(c)[0];s.parentNode.insertBefore(pd,s);}}(document,'script','pd-rating-js'));
-        </script>{% endif %}
-  </div>
-=======
         {% if page.url != "/404.html" && page.url != "/docs/search/" %}<div id="pd_rating_holder_8345992"></div>
 		<script type="text/javascript">
 	        PDRTJS_settings_8345992 = {
@@ -64,7 +51,6 @@
 		<a href="/editdocs#{{ page.path }}" class="button issue">Edit This Page</a>
 	{% endif %}
 	</div>
->>>>>>> e53cf66b
 </section>
 
 {% include footer.html %}
