--- conflicted
+++ resolved
@@ -32,13 +32,8 @@
         {% assign tree = site.data[page.versionfilesafe][foundTOC].toc %}{% include tree.html %}
         </div> <!-- /pi-accordion -->
 	</div> <!-- /docsToc -->
-<<<<<<< HEAD
-	<div id="docsContent">{% if page.showedit == true %}<a href="/{{ page.version }}/editdocs#{{ page.path }}" class="button" style="float:right;margin-top:20px;">Edit This Page</a>{% endif %}
-    	{% if hideTitle != true %}<h1>{{ page.title }}</h1>{% endif %}
-=======
 	<div id="docsContent">{% if page.showedit == true %}<a href="/{{ page.version }}/editdocs#{{ page.path }}" id="editPageButton">Edit This Page</a>{% endif %}
     	<h1>{{ page.title }}</h1>
->>>>>>> e93cb276
 		{{ content }}
         <p><a href=""><img src="https://kubernetes-site.appspot.com/UA-36037335-10/GitHub/{{ page.path }}?pixel" alt="Analytics" /></a>
 	</div>
