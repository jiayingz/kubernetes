name: Kubernetes
markdown: kramdown
kramdown:
  input: GFM
  html_to_native: true
  hard_wrap: false
  syntax_highlighter: rouge
baseurl: /
incremental: true

safe: false
lsi: false

defaults:
  -
    scope:
      path: ""
    values:
      version: "v1.3"
      githubbranch: "master"
      docsbranch: "master"
  -
    scope:
      path: "docs"
    values:
      layout: docwithnav
      showedit: true

permalink: pretty

gems:
<<<<<<< HEAD
  - jekyll-redirect-from
=======
  - jekyll-redirect-from
>>>>>>> 5d60ea44
<|MERGE_RESOLUTION|>--- conflicted
+++ resolved
@@ -29,8 +29,4 @@
 permalink: pretty
 
 gems:
-<<<<<<< HEAD
-  - jekyll-redirect-from
-=======
-  - jekyll-redirect-from
->>>>>>> 5d60ea44
+  - jekyll-redirect-from