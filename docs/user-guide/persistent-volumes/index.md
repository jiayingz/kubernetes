---
assignees:
- jsafrane
- mikedanese
- saad-ali
- thockin
title: Persistent Volumes
---

This document describes the current state of `PersistentVolumes` in Kubernetes.  Familiarity with [volumes](/docs/user-guide/volumes/) is suggested.

* TOC
{:toc}

## Introduction

Managing storage is a distinct problem from managing compute. The `PersistentVolume` subsystem provides an API for users and administrators that abstracts details of how storage is provided from how it is consumed.  To do this we introduce two new API resources:  `PersistentVolume` and `PersistentVolumeClaim`.

A `PersistentVolume` (PV) is a piece of networked storage in the cluster that has been provisioned by an administrator.  It is a resource in the cluster just like a node is a cluster resource.   PVs are volume plugins like Volumes, but have a lifecycle independent of any individual pod that uses the PV.  This API object captures the details of the implementation of the storage, be that NFS, iSCSI, or a cloud-provider-specific storage system.

A `PersistentVolumeClaim` (PVC) is a request for storage by a user.  It is similar to a pod.  Pods consume node resources and PVCs consume PV resources.  Pods can request specific levels of resources (CPU and Memory).  Claims can request specific size and access modes (e.g., can be mounted once read/write or many times read-only).

While `PersistentVolumeClaims` allow a user to consume abstract storage
resources, it is common that users need `PersistentVolumes` with varying
properties, such as performance, for different problems. Cluster administrators
need to be able to offer a variety of `PersistentVolumes` that differ in more
ways than just size and access modes, without exposing users to the details of
how those volumes are implemented. For these needs there is the `StorageClass`
resource.

A `StorageClass` provides a way for administrators to describe the "classes" of
storage they offer. Different classes might map to quality-of-service levels,
or to backup policies, or to arbitrary policies determined by the cluster
administrators. Kubernetes itself is unopinionated about what classes
represent. This concept is sometimes called "profiles" in other storage
systems.

Please see the [detailed walkthrough with working examples](/docs/user-guide/persistent-volumes/walkthrough/).


## Lifecycle of a volume and claim

PVs are resources in the cluster.  PVCs are requests for those resources and also act as claim checks to the resource.  The interaction between PVs and PVCs follows this lifecycle:

### Provisioning

There are two ways PVs may be provisioned: statically or dynamically.

#### Static
A cluster administrator creates a number of PVs. They carry the details of the real storage which is available for use by cluster users.  They exist in the Kubernetes API and are available for consumption.

#### Dynamic
When none of the static PVs the administrator created matches a user's `PersistentVolumeClaim`, the cluster may try to dynamically provision a volume specially for the PVC. This provisioning is based on `StorageClasses`: the PVC must request a class and the administrator must have created and configured that class in order for dynamic provisioning to occur. Claims that request the class `""` effectively disable dynamic provisioning for themselves.

### Binding

A user creates, or has already created in the case of dynamic provisioning, a `PersistentVolumeClaim` with a specific amount of storage requested and with certain access modes.  A control loop in the master watches for new PVCs, finds a matching PV (if possible), and binds them together.  If a PV was dynamically provisioned for a new PVC, the loop will always bind that PV to the PVC. Otherwise, the user will always get at least what they asked for, but the volume may be in excess of what was requested.  Once bound, `PersistentVolumeClaim` binds are exclusive, regardless of the mode used to bind them.

Claims will remain unbound indefinitely if a matching volume does not exist.  Claims will be bound as matching volumes become available.  For example, a cluster provisioned with many 50Gi PVs would not match a PVC requesting 100Gi.  The PVC can be bound when a 100Gi PV is added to the cluster.

### Using

Pods use claims as volumes. The cluster inspects the claim to find the bound volume and mounts that volume for a pod.  For volumes which support multiple access modes, the user specifies which mode desired when using their claim as a volume in a pod.

Once a user has a claim and that claim is bound, the bound PV belongs to the user for as long as they need it. Users schedule Pods and access their claimed PVs by including a persistentVolumeClaim in their Pod's volumes block. [See below for syntax details](#claims-as-volumes).

### Releasing

When a user is done with their volume, they can delete the PVC objects from the API which allows reclamation of the resource.  The volume is considered "released" when the claim is deleted, but it is not yet available for another claim.  The previous claimant's data remains on the volume which must be handled according to policy.

### Reclaiming

The reclaim policy for a `PersistentVolume` tells the cluster what to do with the volume after it has been released of its claim.  Currently, volumes can either be Retained, Recycled or Deleted.  Retention allows for manual reclamation of the resource.  For those volume plugins that support it, deletion removes both the `PersistentVolume` object from Kubernetes, as well as deleting the associated storage asset in external infrastructure (such as an AWS EBS, GCE PD, Azure Disk, or Cinder volume).  Volumes that were dynamically provisioned are always deleted.

#### Recycling

If supported by appropriate volume plugin, recycling performs a basic scrub (`rm -rf /thevolume/*`) on the volume and makes it available again for a new claim.

However, an administrator can configure a custom recycler pod templates using the Kubernetes controller manager command line arguments as described [here](/docs/admin/kube-controller-manager/). The custom recycler pod template must contain a `volumes` specification, as shown in the example below:

```yaml
apiVersion: v1
kind: Pod
metadata:
  name: pv-recycler-
  namespace: default
spec:
  restartPolicy: Never
  volumes:
  - name: vol
    hostPath:
      path: /any/path/it/will/be/replaced
  containers:
  - name: pv-recycler
    image: "gcr.io/google_containers/busybox"
    command: ["/bin/sh", "-c", "test -e /scrub && rm -rf /scrub/..?* /scrub/.[!.]* /scrub/*  && test -z \"$(ls -A /scrub)\" || exit 1"]
    volumeMounts:
    - name: vol
      mountPath: /scrub
```

However, the particular path specified in the custom recycler pod template in the `volumes` part is replaced with the particular path of the volume that is being recycled.

## Types of Persistent Volumes

`PersistentVolume` types are implemented as plugins.  Kubernetes currently supports the following plugins:

* GCEPersistentDisk
* AWSElasticBlockStore
* AzureFile
* AzureDisk
* FC (Fibre Channel)
* Flocker
* NFS
* iSCSI
* RBD (Ceph Block Device)
* CephFS
* Cinder (OpenStack block storage)
* Glusterfs
* VsphereVolume
* Quobyte Volumes
* HostPath (single node testing only -- local storage is not supported in any way and WILL NOT WORK in a multi-node cluster)
* VMware Photon
<<<<<<< HEAD
=======
* Portworx Volumes
>>>>>>> 691a680c
* ScaleIO Volumes

## Persistent Volumes

Each PV contains a spec and status, which is the specification and status of the volume.

```yaml
  apiVersion: v1
  kind: PersistentVolume
  metadata:
    name: pv0003
  spec:
    capacity:
      storage: 5Gi
    accessModes:
      - ReadWriteOnce
    persistentVolumeReclaimPolicy: Recycle
    storageClassName: slow
    nfs:
      path: /tmp
      server: 172.17.0.2
```

### Capacity

Generally, a PV will have a specific storage capacity.  This is set using the PV's `capacity` attribute.  See the Kubernetes [Resource Model](https://github.com/kubernetes/kubernetes/blob/{{page.githubbranch}}/docs/design/resources.md) to understand the units expected by `capacity`.

Currently, storage size is the only resource that can be set or requested.  Future attributes may include IOPS, throughput, etc.

### Access Modes

A `PersistentVolume` can be mounted on a host in any way supported by the resource provider.  As shown in the table below, providers will have different capabilities and each PV's access modes are set to the specific modes supported by that particular volume.  For example, NFS can support multiple read/write clients, but a specific NFS PV might be exported on the server as read-only.  Each PV gets its own set of access modes describing that specific PV's capabilities.

The access modes are:

* ReadWriteOnce -- the volume can be mounted as read-write by a single node
* ReadOnlyMany -- the volume can be mounted read-only by many nodes
* ReadWriteMany -- the volume can be mounted as read-write by many nodes

In the CLI, the access modes are abbreviated to:

* RWO - ReadWriteOnce
* ROX - ReadOnlyMany
* RWX - ReadWriteMany

> __Important!__ A volume can only be mounted using one access mode at a time, even if it supports many.  For example, a GCEPersistentDisk can be mounted as ReadWriteOnce by a single node or ReadOnlyMany by many nodes, but not at the same time.


| Volume Plugin        | ReadWriteOnce| ReadOnlyMany| ReadWriteMany|
| :---                 |     :---:    |    :---:    |    :---:     |
| AWSElasticBlockStore | &#x2713;     | -           | -            |
| AzureFile            | &#x2713;     | &#x2713;    | &#x2713;     |
| AzureDisk            | &#x2713;     | -           | -            |
| CephFS               | &#x2713;     | &#x2713;    | &#x2713;     |
| Cinder               | &#x2713;     | -           | -            |
| FC                   | &#x2713;     | &#x2713;    | -            |
| FlexVolume           | &#x2713;     | &#x2713;    | -            |
| Flocker              | &#x2713;     | -           | -            |
| GCEPersistentDisk    | &#x2713;     | &#x2713;    | -            |
| Glusterfs            | &#x2713;     | &#x2713;    | &#x2713;     |
| HostPath             | &#x2713;     | -           | -            |
| iSCSI                | &#x2713;     | &#x2713;    | -            |
| PhotonPersistentDisk | &#x2713;     | -           | -            |
| Quobyte              | &#x2713;     | &#x2713;    | &#x2713;     |
| NFS                  | &#x2713;     | &#x2713;    | &#x2713;     |
| RBD                  | &#x2713;     | &#x2713;    | -            |
| VsphereVolume        | &#x2713;     | -           | -            |
<<<<<<< HEAD
=======
| PortworxVolume       | &#x2713;     | -           | &#x2713;     |
>>>>>>> 691a680c
| ScaleIO              | &#x2713;     | &#x2713;    | -            |

### Class

A PV can have a class, which is specified by setting the
`storageClassName` attribute to the name of a
`StorageClass`. A PV of a particular class can only be bound to PVCs requesting
that class. A PV with no `storageClassName` has no class and can only be bound
to PVCs that request no particular class.

In the past, the annotation `volume.beta.kubernetes.io/storage-class` was used instead
of the `storageClassName` attribute. This annotation is still working, however
it will become fully deprecated in a future Kubernetes release.

### Reclaim Policy

Current reclaim policies are:

* Retain -- manual reclamation
* Recycle -- basic scrub ("rm -rf /thevolume/*")
* Delete -- associated storage asset such as AWS EBS, GCE PD, Azure Disk, or OpenStack Cinder volume is deleted

Currently, only NFS and HostPath support recycling. AWS EBS, GCE PD, Azure Disk, and Cinder volumes support deletion.

### Phase

A volume will be in one of the following phases:

* Available -- a free resource that is not yet bound to a claim
* Bound -- the volume is bound to a claim
* Released -- the claim has been deleted, but the resource is not yet reclaimed by the cluster
* Failed -- the volume has failed its automatic reclamation

The CLI will show the name of the PVC bound to the PV.

## PersistentVolumeClaims

Each PVC contains a spec and status, which is the specification and status of the claim.

```yaml
kind: PersistentVolumeClaim
apiVersion: v1
metadata:
  name: myclaim
spec:
  accessModes:
    - ReadWriteOnce
  resources:
    requests:
      storage: 8Gi
  storageClassName: slow
  selector:
    matchLabels:
      release: "stable"
    matchExpressions:
      - {key: environment, operator: In, values: [dev]}
```

### Access Modes

Claims use the same conventions as volumes when requesting storage with specific access modes.

### Resources

Claims, like pods, can request specific quantities of a resource.  In this case, the request is for storage.  The same [resource model](https://github.com/kubernetes/kubernetes/blob/{{page.githubbranch}}/docs/design/resources.md) applies to both volumes and claims.

### Selector

Claims can specify a [label selector](/docs/user-guide/labels/#label-selectors) to further filter the set of volumes. Only the volumes whose labels match the selector can be bound to the claim. The selector can consist of two fields:

* matchLabels - the volume must have a label with this value
* matchExpressions - a list of requirements made by specifying key, list of values, and operator that relates the key and values. Valid operators include In, NotIn, Exists, and DoesNotExist.

All of the requirements, from both `matchLabels` and `matchExpressions` are ANDed together – they must all be satisfied in order to match.

### Class

A claim can request a particular class by specifying the name of a
`StorageClass` using the attribute `storageClassName`.
Only PVs of the requested class, ones with the same `storageClassName` as the PVC, can
be bound to the PVC.

PVCs don't necessarily have to request a class. A PVC with its `storageClasName` set
equal to `""` is always interpreted to be requesting a PV with no class, so it
can only be bound to PVs with no class (no annotation or one set equal to
`""`). A PVC with no `storageClassName` is not quite the same and is treated differently
by the cluster depending on whether the
[`DefaultStorageClass` admission plugin](/docs/admin/admission-controllers/#defaultstorageclass)
is turned on.

* If the admission plugin is turned on, the administrator may specify a
default `StorageClass`. All PVCs that have no `storageClassName` can be bound only to
PVs of that default. Specifying a default `StorageClass` is done by setting the
annotation `storageclass.beta.kubernetes.io/is-default-class` equal to "true" in
a `StorageClass` object. If the administrator does not specify a default, the
cluster responds to PVC creation as if the admission plugin were turned off. If
more than one default is specified, the admission plugin forbids the creation of
all PVCs.
* If the admission plugin is turned off, there is no notion of a default
`StorageClass`. All PVCs that have no `storageClassName` can be bound only to PVs that
have no class. In this case, the PVCs that have no `storageClassName` are treated the
same way as PVCs that have their `storageClassName` set to `""`.

When a PVC specifies a `selector` in addition to requesting a `StorageClass`,
the requirements are ANDed together: only a PV of the requested class and with
the requested labels may be bound to the PVC. Note that currently, a PVC with a
non-empty `selector` can't have a PV dynamically provisioned for it.

In the past, the annotation `volume.beta.kubernetes.io/storage-class` was used instead
of `storageClassName` attribute. This annotation is still working, however
it won't be supported in a future Kubernetes release.

## Claims As Volumes

Pods access storage by using the claim as a volume.  Claims must exist in the same namespace as the pod using the claim.  The cluster finds the claim in the pod's namespace and uses it to get the `PersistentVolume` backing the claim.  The volume is then mounted to the host and into the pod.

```yaml
kind: Pod
apiVersion: v1
metadata:
  name: mypod
spec:
  containers:
    - name: myfrontend
      image: dockerfile/nginx
      volumeMounts:
      - mountPath: "/var/www/html"
        name: mypd
  volumes:
    - name: mypd
      persistentVolumeClaim:
        claimName: myclaim
```

### A Note on Namespaces

`PersistentVolumes` binds are exclusive, and since `PersistentVolumeClaims` are namespaced objects, mounting claims with "Many" modes (`ROX`, `RWX`) is only possible within one namespace.

## StorageClasses

Each `StorageClass` contains the fields `provisioner` and `parameters`, which
are used when a `PersistentVolume` belonging to the class needs to be
dynamically provisioned.

The name of a `StorageClass` object is significant, and is how users can
request a particular class. Administrators set the name and other parameters
of a class when first creating `StorageClass` objects, and the objects cannot
be updated once they are created.

Administrators can specify a default `StorageClass` just for PVCs that don't
request any particular class to bind to: see the
[`PersistentVolumeClaim` section](#persistentvolumeclaims)
for details.

```yaml
kind: StorageClass
apiVersion: storage.k8s.io/v1
metadata:
  name: standard
provisioner: kubernetes.io/aws-ebs
parameters:
  type: gp2
```

### Provisioner
Storage classes have a provisioner that determines what volume plugin is used
for provisioning PVs. This field must be specified.
<<<<<<< HEAD
=======

You are not restricted to specifying the "internal" provisioners
listed here (whose names are prefixed with "kubernetes.io" and shipped
alongside Kubernetes). You can also run and specify external provisioners,
which are independent programs that follow a [specification](https://github.com/kubernetes/community/blob/master/contributors/design-proposals/volume-provisioning.md)
defined by Kubernetes. Authors of external provisioners have full discretion
over where their code lives, how the provisioner is shipped, how it needs to be
run, what volume plugin it uses (including Flex), etc. The repository [kubernetes-incubator/external-storage](https://github.com/kubernetes-incubator/external-storage)
houses a library for writing external provisioners that implements the bulk of
the specification plus various community-maintained external provisioners.
>>>>>>> 691a680c

### Parameters
Storage classes have parameters that describe volumes belonging to the storage
class. Different parameters may be accepted depending on the `provisioner`. For
 example, the value `io1`, for the parameter `type`, and the parameter
`iopsPerGB` are specific to EBS. When a parameter is omitted, some default is
used.

#### AWS

```yaml
kind: StorageClass
apiVersion: storage.k8s.io/v1
metadata:
  name: slow
provisioner: kubernetes.io/aws-ebs
parameters:
  type: io1
  zone: us-east-1d
  iopsPerGB: "10"
```

* `type`: `io1`, `gp2`, `sc1`, `st1`. See [AWS docs](http://docs.aws.amazon.com/AWSEC2/latest/UserGuide/EBSVolumeTypes.html) for details. Default: `gp2`.
* `zone`: AWS zone. If not specified, a random zone from those where Kubernetes cluster has a node is chosen.
* `iopsPerGB`: only for `io1` volumes. I/O operations per second per GiB. AWS volume plugin multiplies this with size of requested volume to compute IOPS of the volume and caps it at 20 000 IOPS (maximum supported by AWS, see [AWS docs](http://docs.aws.amazon.com/AWSEC2/latest/UserGuide/EBSVolumeTypes.html). A string is expected here, i.e. `"10"`, not `10`.
* `encrypted`: denotes whether the EBS volume should be encrypted or not. Valid values are `"true"` or `"false"`. A string is expected here, i.e. `"true"`, not `true`.
* `kmsKeyId`: optional. The full Amazon Resource Name of the key to use when encrypting the volume. If none is supplied but `encrypted` is true, a key is generated by AWS. See AWS docs for valid ARN value.

#### GCE

```yaml
kind: StorageClass
apiVersion: storage.k8s.io/v1
metadata:
  name: slow
provisioner: kubernetes.io/gce-pd
parameters:
  type: pd-standard
  zone: us-central1-a
```

* `type`: `pd-standard` or `pd-ssd`. Default: `pd-standard`
* `zone`: GCE zone. If not specified, a random zone in the same region as controller-manager will be chosen.

#### Glusterfs

```yaml
apiVersion: storage.k8s.io/v1
kind: StorageClass
metadata:
  name: slow
provisioner: kubernetes.io/glusterfs
parameters:
  resturl: "http://127.0.0.1:8081"
  restauthenabled: "true"
  restuser: "admin"
  secretNamespace: "default"
  secretName: "heketi-secret"

```

* `resturl`: Gluster REST service/Heketi service url which provision gluster volumes on demand. The general format should be `IPaddress:Port` and this is a mandatory parameter for GlusterFS dynamic provisioner. If Heketi service is exposed as a routable service in openshift/kubernetes setup, this can have a format similar to
`http://heketi-storage-project.cloudapps.mystorage.com` where the fqdn is a resolvable heketi service url.
* `restauthenabled` : Gluster REST service authentication boolean that enables authentication to the REST server. If this value is 'true', `restuser` and `restuserkey` or `secretNamespace` + `secretName` have to be filled. This option is deprecated, authentication is enabled when any of `restuser`, `restuserkey`, `secretName` or `secretNamespace` is specified.
* `restuser` : Gluster REST service/Heketi user who has access to create volumes in the Gluster Trusted Pool.
* `restuserkey` : Gluster REST service/Heketi user's password which will be used for authentication to the REST server. This parameter is deprecated in favor of `secretNamespace` + `secretName`.
* `secretNamespace` + `secretName` : Identification of Secret instance that contains user password to use when talking to Gluster REST service. These parameters are optional, empty password will be used when both `secretNamespace` and `secretName` are omitted. The provided secret must have type "kubernetes.io/glusterfs", e.g. created in this way:
  ```
  $ kubectl create secret generic heketi-secret --type="kubernetes.io/glusterfs" --from-literal=key='opensesame' --namespace=default
  ```

#### OpenStack Cinder

```yaml
kind: StorageClass
apiVersion: storage.k8s.io/v1
metadata:
  name: gold
provisioner: kubernetes.io/cinder
parameters:
  type: fast
  availability: nova
```

* `type`: [VolumeType](http://docs.openstack.org/admin-guide/dashboard-manage-volumes.html) created in Cinder. Default is empty.
* `availability`: Availability Zone. Default is empty.

#### vSphere

```yaml
kind: StorageClass
apiVersion: storage.k8s.io/v1
metadata:
  name: fast
provisioner: kubernetes.io/vsphere-volume
parameters:
  diskformat: zeroedthick
```

* `diskformat`: `thin`, `zeroedthick` and `eagerzeroedthick`. Default: `"thin"`.

#### Ceph RBD

```yaml
  apiVersion: storage.k8s.io/v1
  kind: StorageClass
  metadata:
    name: fast
  provisioner: kubernetes.io/rbd
  parameters:
    monitors: 10.16.153.105:6789
    adminId: kube
    adminSecretName: ceph-secret
    adminSecretNamespace: kube-system
    pool: kube
    userId: kube
    userSecretName: ceph-secret-user
```

* `monitors`: Ceph monitors, comma delimited. This parameter is required.
* `adminId`: Ceph client ID that is capable of creating images in the pool. Default is "admin".
* `adminSecretNamespace`: The namespace for `adminSecret`. Default is "default".
* `adminSecret`: Secret Name for `adminId`. This parameter is required. The provided secret must have type "kubernetes.io/rbd".
* `pool`: Ceph RBD pool. Default is "rbd".
* `userId`: Ceph client ID that is used to map the RBD image. Default is the same as `adminId`.
* `userSecretName`: The name of Ceph Secret for `userId` to map RBD image. It must exist in the same namespace as PVCs. This parameter is required. The provided secret must have type "kubernetes.io/rbd", e.g. created in this way:
  ```
  $ kubectl create secret generic ceph-secret --type="kubernetes.io/rbd" --from-literal=key='QVFEQ1pMdFhPUnQrSmhBQUFYaERWNHJsZ3BsMmNjcDR6RFZST0E9PQ==' --namespace=kube-system
  ```

#### Quobyte

```yaml
apiVersion: storage.k8s.io/v1
kind: StorageClass
metadata:
   name: slow
provisioner: kubernetes.io/quobyte
parameters:
    quobyteAPIServer: "http://138.68.74.142:7860"
    registry: "138.68.74.142:7861"
    adminSecretName: "quobyte-admin-secret"
    adminSecretNamespace: "kube-system"
    user: "root"
    group: "root"
    quobyteConfig: "BASE"
    quobyteTenant: "DEFAULT"
```

* `quobyteAPIServer`: API Server of Quobyte in the format `http(s)://api-server:7860`
* `registry`: Quobyte registry to use to mount the volume. You can specify the registry as ``<host>:<port>`` pair or if you want to specify multiple registries you just have to put a comma between them e.q. ``<host1>:<port>,<host2>:<port>,<host3>:<port>``. The host can be an IP address or if you have a working DNS you can also provide the DNS names.
* `adminSecretNamespace`: The namespace for `adminSecretName`. Default is "default".
* `adminSecretName`: secret that holds information about the Quobyte user and the password to authenticate against the API server. The provided secret must have type "kubernetes.io/quobyte", e.g. created in this way:
  ```
  $ kubectl create secret generic quobyte-admin-secret --type="kubernetes.io/quobyte" --from-literal=key='opensesame' --namespace=kube-system
  ```
* `user`: maps all access to this user. Default is "root".
* `group`: maps all access to this group. Default is "nfsnobody".
* `quobyteConfig`: use the specified configuration to create the volume. You can create a new configuration or modify an existing one with the Web console or the quobyte CLI. Default is "BASE".
* `quobyteTenant`: use the specified tenant ID to create/delete the volume. This Quobyte tenant has to be already present in Quobyte. Default is "DEFAULT".

#### Azure Disk

```yaml
kind: StorageClass
apiVersion: storage.k8s.io/v1
metadata:
  name: slow
provisioner: kubernetes.io/azure-disk
parameters:
  skuName: Standard_LRS
  location: eastus
  storageAccount: azure_storage_account_name
```

* `skuName`: Azure storage account Sku tier. Default is empty.
* `location`: Azure storage account location. Default is empty.
* `storageAccount`: Azure storage account name. If storage account is not provided, all storage accounts associated with the resource group are searched to find one that matches `skuName` and `location`. If storage account is provided, it must reside in the same resource group as the cluster, and `skuName` and `location` are ignored.

<<<<<<< HEAD
=======
#### Portworx Volume

```yaml
kind: StorageClass
apiVersion: storage.k8s.io/v1
metadata:
  name: portworx-io-priority-high
provisioner: kubernetes.io/portworx-volume
parameters:
  repl: "1"
  snap_interval:   "70"
  io_priority:  "high"

```

*  `fs`: filesystem to be laid out: [none/xfs/ext4] (default: `ext4`).
*  `block_size`: block size in Kbytes (default: `32`).
*  `repl`: number of synchronous replicas to be provided in the form of replication factor [1..3] (default: `1`) A string is expected here i.e.`"1"` and not `1`.
*  `io_priority`: determines whether the volume will be created from higher performance or a lower priority storage [high/medium/low] (default: `low`).
*  `snap_interval`: clock/time interval in minutes for when to trigger snapshots. snapshots are incremental based on difference with the prior snapshot, 0 disables snaps (default: `0`). A string is expected here i.e. `"70"` and not `70`.
*  `aggregation_level`: specifies the number of chunks the volume would be distributed into, 0 indicates a non-aggregated volume (default: `0`). A string is expected here i.e. `"0"` and not `0`
*  `ephemeral`: specifies whether the volume should be cleaned-up after unmount or should be persistent. `emptyDir` use case can set this value to true and `persistent volumes` use case such as for databases like Cassandra should set to false, [true/false] (default `false`). A string is expected here i.e. `"true"` and not `true`.

>>>>>>> 691a680c
#### ScaleIO
```yaml
kind: StorageClass
apiVersion: storage.k8s.io/v1
metadata:
  name: slow
provisioner: kubernetes.io/scaleio
parameters:
  gateway: https://192.168.99.200:443/api
  system: scaleio
  protectionDomain: default
  storagePool: default
  storageMode: ThinProvisionned
  secretRef: sio-secret
  readOnly: false
  fsType: xfs
```

* `provisioner`: attribute is set to `kubernetes.io/scaleio`
* `gateway`: address to a ScaleIO API gateway (required)
* `system`: the name of the ScaleIO system (required)
* `protectionDomain`: the name of the ScaleIO protection domain
* `storagePool`: the name of the volume storage pool
* `storageMode`: the storage provision mode: `ThinProvisionned` (default) or `ThickProvisionned`
* `secretRef`: reference to a configuered Secret object (required, see detail below)
* `readOnly`: specifies the access mode to the mounted volume
* `fsType`: the file system to use for the volume

The ScaleIO Kubernetes volume plugin requires a configuered Secret object. 
The secret must be created with type `kubernetes.io/scaleio` and use the same namespace value as that of the PVC where it is referenced
as shown in the following command:

```
$> kubectl create secret generic sio-secret --type="kubernetes.io/scaleio" --from-literal=username=sioadmin --from-literal=password=d2NABDNjMA== --namespace=default
```

## Writing Portable Configuration

If you're writing configuration templates or examples that run on a wide range of clusters
and need persistent storage, we recommend that you use the following pattern:

- Do include PersistentVolumeClaim objects in your bundle of config (alongside Deployments, ConfigMaps, etc).
- Do not include PersistentVolume objects in the config, since the user instantiating the config may not have
  permission to create PersistentVolumes.
- Give the user the option of providing a storage class name when instantiating the template.
  - If the user provides a storage class name, and the cluster is version 1.4 or newer, put that value into the `volume.beta.kubernetes.io/storage-class` annotation of the PVC.
    This will cause the PVC to match the right storage class if the cluster has StorageClasses enabled by the admin.
  - If the user does not provide a storage class name or the cluster is version 1.3, then instead put a `volume.alpha.kubernetes.io/storage-class: default` annotation on the PVC.
    - This will cause a PV to be automatically provisioned for the user with sane default characteristics on some clusters.
    - Despite the word `alpha` in the name, the code behind this annotation has `beta` level support.
    - Do not use `volume.beta.kubernetes.io/storage-class:` with any value including the empty string since it will prevent DefaultStorageClass admission controller
      from running if enabled.
- In your tooling, do watch for PVCs that are not getting bound after some time and surface this to the user, as this may indicate that the cluster has no dynamic
  storage support (in which case the user should create a matching PV) or the cluster has no storage system (in which case the user cannot deploy config requiring
  PVCs).
- In the future, we expect most clusters to have `DefaultStorageClass` enabled, and to have some form of storage available.  However, there may not be any
  storage class names which work on all clusters, so continue to not set one by default.
  At some point, the alpha annotation will cease to have meaning, but the unset `storageClass` field on the PVC
  will have the desired effect.<|MERGE_RESOLUTION|>--- conflicted
+++ resolved
@@ -121,10 +121,7 @@
 * Quobyte Volumes
 * HostPath (single node testing only -- local storage is not supported in any way and WILL NOT WORK in a multi-node cluster)
 * VMware Photon
-<<<<<<< HEAD
-=======
 * Portworx Volumes
->>>>>>> 691a680c
 * ScaleIO Volumes
 
 ## Persistent Volumes
@@ -192,10 +189,7 @@
 | NFS                  | &#x2713;     | &#x2713;    | &#x2713;     |
 | RBD                  | &#x2713;     | &#x2713;    | -            |
 | VsphereVolume        | &#x2713;     | -           | -            |
-<<<<<<< HEAD
-=======
 | PortworxVolume       | &#x2713;     | -           | &#x2713;     |
->>>>>>> 691a680c
 | ScaleIO              | &#x2713;     | &#x2713;    | -            |
 
 ### Class
@@ -363,8 +357,6 @@
 ### Provisioner
 Storage classes have a provisioner that determines what volume plugin is used
 for provisioning PVs. This field must be specified.
-<<<<<<< HEAD
-=======
 
 You are not restricted to specifying the "internal" provisioners
 listed here (whose names are prefixed with "kubernetes.io" and shipped
@@ -375,7 +367,6 @@
 run, what volume plugin it uses (including Flex), etc. The repository [kubernetes-incubator/external-storage](https://github.com/kubernetes-incubator/external-storage)
 houses a library for writing external provisioners that implements the bulk of
 the specification plus various community-maintained external provisioners.
->>>>>>> 691a680c
 
 ### Parameters
 Storage classes have parameters that describe volumes belonging to the storage
@@ -555,8 +546,6 @@
 * `location`: Azure storage account location. Default is empty.
 * `storageAccount`: Azure storage account name. If storage account is not provided, all storage accounts associated with the resource group are searched to find one that matches `skuName` and `location`. If storage account is provided, it must reside in the same resource group as the cluster, and `skuName` and `location` are ignored.
 
-<<<<<<< HEAD
-=======
 #### Portworx Volume
 
 ```yaml
@@ -580,7 +569,6 @@
 *  `aggregation_level`: specifies the number of chunks the volume would be distributed into, 0 indicates a non-aggregated volume (default: `0`). A string is expected here i.e. `"0"` and not `0`
 *  `ephemeral`: specifies whether the volume should be cleaned-up after unmount or should be persistent. `emptyDir` use case can set this value to true and `persistent volumes` use case such as for databases like Cassandra should set to false, [true/false] (default `false`). A string is expected here i.e. `"true"` and not `true`.
 
->>>>>>> 691a680c
 #### ScaleIO
 ```yaml
 kind: StorageClass
