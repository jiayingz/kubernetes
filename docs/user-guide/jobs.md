--- conflicted
+++ resolved
@@ -4,376 +4,4 @@
 
 {% include user-guide-content-moved.md %}
 
-<<<<<<< HEAD
-## What is a Job?
-
-A _job_ creates one or more pods and ensures that a specified number of them successfully terminate.
-As pods successfully complete, the _job_ tracks the successful completions.  When a specified number
-of successful completions is reached, the job itself is complete.  Deleting a Job will cleanup the
-pods it created.
-
-A simple case is to create one Job object in order to reliably run one Pod to completion.
-The Job object will start a new Pod if the first pod fails or is deleted (for example
-due to a node hardware failure or a node reboot).
-
-A Job can also be used to run multiple pods in parallel.
-
-## Running an example Job
-
-Here is an example Job config.  It computes π to 2000 places and prints it out.
-It takes around 10s to complete.
-
-{% include code.html language="yaml" file="job.yaml" ghlink="/docs/user-guide/job.yaml" %}
-
-Run the example job by downloading the example file and then running this command:
-
-```shell
-$ kubectl create -f ./job.yaml
-job "pi" created
-```
-
-Check on the status of the job using this command:
-
-```shell
-$ kubectl describe jobs/pi
-Name:		pi
-Namespace:	default
-Image(s):	perl
-Selector:       controller-uid=b1db589a-2c8d-11e6-b324-0209dc45a495
-Parallelism:	1
-Completions:	1
-Start Time:     Tue, 07 Jun 2016 10:56:16 +0200
-Labels:         controller-uid=b1db589a-2c8d-11e6-b324-0209dc45a495,job-name=pi
-Pods Statuses:	0 Running / 1 Succeeded / 0 Failed
-No volumes.
-Events:
-  FirstSeen	LastSeen	Count	From			SubobjectPath	Type		Reason			Message
-  ---------	--------	-----	----			-------------	--------	------			-------
-  1m		1m		1	{job-controller }			Normal		SuccessfulCreate	Created pod: pi-dtn4q
-```
-
-To view completed pods of a job, use `kubectl get pods --show-all`.  The `--show-all` will show completed pods too.
-
-To list all the pods that belong to a job in a machine readable form, you can use a command like this:
-
-```shell
-$ pods=$(kubectl get pods  --show-all --selector=job-name=pi --output=jsonpath={.items..metadata.name})
-echo $pods
-pi-aiw0a
-```
-
-Here, the selector is the same as the selector for the job.  The `--output=jsonpath` option specifies an expression
-that just gets the name from each pod in the returned list.
-
-View the standard output of one of the pods:
-
-```shell
-$ kubectl logs $pods
-3.1415926535897932384626433832795028841971693993751058209749445923078164062862089986280348253421170679821480865132823066470938446095505822317253594081284811174502841027019385211055596446229489549303819644288109756659334461284756482337867831652712019091456485669234603486104543266482133936072602491412737245870066063155881748815209209628292540917153643678925903600113305305488204665213841469519415116094330572703657595919530921861173819326117931051185480744623799627495673518857527248912279381830119491298336733624406566430860213949463952247371907021798609437027705392171762931767523846748184676694051320005681271452635608277857713427577896091736371787214684409012249534301465495853710507922796892589235420199561121290219608640344181598136297747713099605187072113499999983729780499510597317328160963185950244594553469083026425223082533446850352619311881710100031378387528865875332083814206171776691473035982534904287554687311595628638823537875937519577818577805321712268066130019278766111959092164201989380952572010654858632788659361533818279682303019520353018529689957736225994138912497217752834791315155748572424541506959508295331168617278558890750983817546374649393192550604009277016711390098488240128583616035637076601047101819429555961989467678374494482553797747268471040475346462080466842590694912933136770289891521047521620569660240580381501935112533824300355876402474964732639141992726042699227967823547816360093417216412199245863150302861829745557067498385054945885869269956909272107975093029553211653449872027559602364806654991198818347977535663698074265425278625518184175746728909777727938000816470600161452491921732172147723501414419735685481613611573525521334757418494684385233239073941433345477624168625189835694855620992192221842725502542568876717904946016534668049886272327917860857843838279679766814541009538837863609506800642251252051173929848960841284886269456042419652850222106611863067442786220391949450471237137869609563643719172874677646575739624138908658326459958133904780275901
-```
-
-## Writing a Job Spec
-
-As with all other Kubernetes config, a Job needs `apiVersion`, `kind`, and `metadata` fields.  For
-general information about working with config files, see [here](/docs/user-guide/simple-yaml),
-[here](/docs/user-guide/configuring-containers), and [here](/docs/user-guide/working-with-resources).
-
-A Job also needs a [`.spec` section](https://github.com/kubernetes/kubernetes/tree/{{page.githubbranch}}/docs/devel/api-conventions.md#spec-and-status).
-
-### Pod Template
-
-The `.spec.template` is the only required field of the `.spec`.
-
-The `.spec.template` is a [pod template](/docs/user-guide/replication-controller/#pod-template).  It has exactly
-the same schema as a [pod](/docs/user-guide/pods), except it is nested and does not have an `apiVersion` or
-`kind`.
-
-In addition to required fields for a Pod, a pod template in a job must specify appropriate
-labels (see [pod selector](#pod-selector)) and an appropriate restart policy.
-
-Only a [`RestartPolicy`](/docs/user-guide/pod-states/#restartpolicy) equal to `Never` or `OnFailure` is allowed.
-
-### Pod Selector
-
-The `.spec.selector` field is optional.  In almost all cases you should not specify it.
-See section [specifying your own pod selector](#specifying-your-own-pod-selector).
-
-
-### Parallel Jobs
-
-There are three main types of jobs:
-
-1. Non-parallel Jobs
-  - normally only one pod is started, unless the pod fails.
-  - job is complete as soon as Pod terminates successfully.
-1. Parallel Jobs with a *fixed completion count*:
-  - specify a non-zero positive value for `.spec.completions`
-  - the job is complete when there is one successful pod for each value in the range 1 to `.spec.completions`.
-  - **not implemented yet:** each pod passed a different index in the range 1 to `.spec.completions`.
-1. Parallel Jobs with a *work queue*:
-  - do not specify `.spec.completions`, default to `.spec.Parallelism`
-  - the pods must coordinate with themselves or an external service to determine what each should work on
-  - each pod is independently capable of determining whether or not all its peers are done, thus the entire Job is done.
-  - when _any_ pod terminates with success, no new pods are created.
-  - once at least one pod has terminated with success and all pods are terminated, then the job is completed with success.
-  - once any pod has exited with success, no other pod should still be doing any work or writing any output.  They should all be
-    in the process of exiting.
-
-For a Non-parallel job, you can leave both `.spec.completions` and `.spec.parallelism` unset.  When both are
-unset, both are defaulted to 1.
-
-For a Fixed Completion Count job, you should set `.spec.completions` to the number of completions needed.
-You can set `.spec.parallelism`, or leave it unset and it will default to 1.
-
-For a Work Queue Job, you must leave `.spec.completions` unset, and set `.spec.parallelism` to
-a non-negative integer.
-
-For more information about how to make use of the different types of job, see the [job patterns](#job-patterns) section.
-
-
-#### Controlling Parallelism
-
-The requested parallelism (`.spec.parallelism`) can be set to any non-negative value.
-If it is unspecified, it defaults to 1.
-If it is specified as 0, then the Job is effectively paused until it is increased.
-
-A job can be scaled up using the `kubectl scale` command.  For example, the following
-command sets `.spec.parallelism` of a job called `myjob` to 10:
-
-```shell
-$ kubectl scale  --replicas=$N jobs/myjob
-job "myjob" scaled
-```
-
-You can also use the `scale` subresource of the Job resource.
-
-Actual parallelism (number of pods running at any instant) may be more or less than requested
-parallelism, for a variety or reasons:
-
-- For Fixed Completion Count jobs, the actual number of pods running in parallel will not exceed the number of
-  remaining completions.   Higher values of `.spec.parallelism` are effectively ignored.
-- For work queue jobs, no new pods are started after any pod has succeeded -- remaining pods are allowed to complete, however.
-- If the controller has not had time to react.
-- If the controller failed to create pods for any reason (lack of ResourceQuota, lack of permission, etc.),
-  then there may be fewer pods than requested.
-- The controller may throttle new pod creation due to excessive previous pod failures in the same Job.
-- When a pod is gracefully shutdown, it takes time to stop.
-
-## Handling Pod and Container Failures
-
-A Container in a Pod may fail for a number of reasons, such as because the process in it exited with
-a non-zero exit code, or the Container was killed for exceeding a memory limit, etc.  If this
-happens, and the `.spec.template.spec.restartPolicy = "OnFailure"`, then the Pod stays
-on the node, but the Container is re-run.  Therefore, your program needs to handle the case when it is
-restarted locally, or else specify `.spec.template.spec.restartPolicy = "Never"`.
-See [pods-states](/docs/user-guide/pod-states) for more information on `restartPolicy`.
-
-An entire Pod can also fail, for a number of reasons, such as when the pod is kicked off the node
-(node is upgraded, rebooted, deleted, etc.), or if a container of the Pod fails and the
-`.spec.template.spec.restartPolicy = "Never"`.  When a Pod fails, then the Job controller
-starts a new Pod.  Therefore, your program needs to handle the case when it is restarted in a new
-pod.  In particular, it needs to handle temporary files, locks, incomplete output and the like
-caused by previous runs.
-
-Note that even if you specify `.spec.parallelism = 1` and `.spec.completions = 1` and
-`.spec.template.spec.restartPolicy = "Never"`, the same program may
-sometimes be started twice.
-
-If you do specify `.spec.parallelism` and `.spec.completions` both greater than 1, then there may be
-multiple pods running at once.  Therefore, your pods must also be tolerant of concurrency.
-
-## Job Termination and Cleanup
-
-When a Job completes, no more Pods are created, but the Pods are not deleted either.  Since they are terminated,
-they don't show up with `kubectl get pods`, but they will show up with `kubectl get pods -a`.  Keeping them around
-allows you to still view the logs of completed pods to check for errors, warnings, or other diagnostic output.
-The job object also remains after it is completed so that you can view its status.  It is up to the user to delete
-old jobs after noting their status.  Delete the job with `kubectl` (e.g. `kubectl delete jobs/pi` or `kubectl delete -f ./job.yaml`).  When you delete the job using `kubectl`, all the pods it created are deleted too.
-
-If a Job's pods are failing repeatedly, the Job will keep creating new pods forever, by default.
-Retrying forever can be a useful pattern.  If an external dependency of the Job's
-pods is missing (for example an input file on a networked storage volume is not present), then the
-Job will keep trying Pods, and when you later resolve the external dependency (for example, creating
-the missing file) the Job will then complete without any further action.
-
-However, if you prefer not to retry forever, you can set a deadline on the job.  Do this by setting the
-`spec.activeDeadlineSeconds` field of the job to a number of seconds.  The job will have status with
-`reason: DeadlineExceeded`.  No more pods will be created, and existing pods will be deleted.
-
-```yaml
-apiVersion: batch/v1
-kind: Job
-metadata:
-  name: pi-with-timeout
-spec:
-  activeDeadlineSeconds: 100
-  template:
-    metadata:
-      name: pi
-    spec:
-      containers:
-      - name: pi
-        image: perl
-        command: ["perl",  "-Mbignum=bpi", "-wle", "print bpi(2000)"]
-      restartPolicy: Never
-```
-
-Note that both the Job Spec and the Pod Template Spec within the Job have a field with the same name.
-Set the one on the Job.
-
-## Job Patterns
-
-The Job object can be used to support reliable parallel execution of Pods.  The Job object is not
-designed to support closely-communicating parallel processes, as commonly found in scientific
-computing.  It does support parallel processing of a set of independent but related *work items*.
-These might be emails to be sent, frames to be rendered, files to be transcoded, ranges of keys in a
-NoSQL database to scan, and so on.
-
-In a complex system, there may be multiple different sets of work items.  Here we are just
-considering one set of work items that the user wants to manage together &mdash; a *batch job*.
-
-There are several different patterns for parallel computation, each with strengths and weaknesses.
-The tradeoffs are:
-
-- One Job object for each work item, vs. a single Job object for all work items.  The latter is
-  better for large numbers of work items.  The former creates some overhead for the user and for the
-  system to manage large numbers of Job objects.  Also, with the latter, the resource usage of the job
-  (number of concurrently running pods) can be easily adjusted using the `kubectl scale` command.
-- Number of pods created equals number of work items, vs. each pod can process multiple work items.
-  The former typically requires less modification to existing code and containers.  The latter
-  is better for large numbers of work items, for similar reasons to the previous bullet.
-- Several approaches use a work queue.  This requires running a queue service,
-  and modifications to the existing program or container to make it use the work queue.
-  Other approaches are easier to adapt to an existing containerised application.
-
-
-The tradeoffs are summarized here, with columns 2 to 4 corresponding to the above tradeoffs.
-The pattern names are also links to examples and more detailed description.
-
-|                            Pattern                                   | Single Job object | Fewer pods than work items? | Use app unmodified? |  Works in Kube 1.1? |
-| -------------------------------------------------------------------- |:-----------------:|:---------------------------:|:-------------------:|:-------------------:|
-| [Job Template Expansion](/docs/user-guide/jobs/expansions)            |                   |                             |          ✓          |          ✓          |
-| [Queue with Pod Per Work Item](/docs/user-guide/jobs/work-queue-1/)   |         ✓         |                             |      sometimes      |          ✓          |
-| [Queue with Variable Pod Count](/docs/user-guide/jobs/work-queue-2/)  |         ✓         |             ✓               |                     |          ✓          |
-| Single Job with Static Work Assignment                               |         ✓         |                             |          ✓          |                     |
-
-When you specify completions with `.spec.completions`, each Pod created by the Job controller
-has an identical [`spec`](https://github.com/kubernetes/kubernetes/tree/{{page.githubbranch}}/docs/devel/api-conventions.md#spec-and-status).  This means that
-all pods will have the same command line and the same
-image, the same volumes, and (almost) the same environment variables.  These patterns
-are different ways to arrange for pods to work on different things.
-
-This table shows the required settings for `.spec.parallelism` and `.spec.completions` for each of the patterns.
-Here, `W` is the number of work items.
-
-|                             Pattern                                  | `.spec.completions` |  `.spec.parallelism` |
-| -------------------------------------------------------------------- |:-------------------:|:--------------------:|
-| [Job Template Expansion](/docs/user-guide/jobs/expansions/)           |          1          |     should be 1      |
-| [Queue with Pod Per Work Item](/docs/user-guide/jobs/work-queue-1/)   |          W          |        any           |
-| [Queue with Variable Pod Count](/docs/user-guide/jobs/work-queue-2/)  |          1          |        any           |
-| Single Job with Static Work Assignment                               |          W          |        any           |
-
-
-## Advanced Usage
-
-### Specifying your own pod selector
-
-Normally, when you create a job object, you do not specify `spec.selector`.
-The system defaulting logic adds this field when the job is created.
-It picks a selector value that will not overlap with any other jobs.
-
-However, in some cases, you might need to override this automatically set selector.
-To do this, you can specify the `spec.selector` of the job.
-
-Be very careful when doing this.  If you specify a label selector which is not
-unique to the pods of that job, and which matches unrelated pods, then pods of the unrelated
-job may be deleted, or this job may count other pods as completing it, or one or both
-of the jobs may refuse to create pods or run to completion.  If a non-unique selector is
-chosen, then other controllers (e.g. ReplicationController) and their pods may behave
-in unpredicatable ways too.  Kubernetes will not stop you from making a mistake when
-specifying `spec.selector`.
-
-Here is an example of a case when you might want to use this feature.
-
-Say job `old` is already running.  You want existing pods
-to keep running, but you want the rest of the pods it creates
-to use a different pod template and for the job to have a new name.
-You cannot update the job because these fields are not updatable.
-Therefore, you delete job `old` but leave its pods
-running, using `kubectl delete jobs/old-one --cascade=false`.
-Before deleting it, you make a note of what selector it uses:
-
-```
-kind: Job
-metadata:
-  name: old
-  ...
-spec:
-  selector:
-    matchLabels:
-      job-uid: a8f3d00d-c6d2-11e5-9f87-42010af00002
-  ...
-```
-
-Then you create a new job with name `new` and you explicitly specify the same selector.
-Since the existing pods have label `job-uid=a8f3d00d-c6d2-11e5-9f87-42010af00002`,
-they are controlled by job `new` as well.
-
-You need to specify `manualSelector: true` in the new job since you are not using
-the selector that the system normally generates for you automatically.
-
-```
-kind: Job
-metadata:
-  name: new
-  ...
-spec:
-  manualSelector: true
-  selector:
-    matchLabels:
-      job-uid: a8f3d00d-c6d2-11e5-9f87-42010af00002
-  ...
-```
-
-The new Job itself will have a different uid from `a8f3d00d-c6d2-11e5-9f87-42010af00002`.  Setting
-`manualSelector: true` tells the system to that you know what you are doing and to allow this
-mismatch.
-
-## Alternatives
-
-### Bare Pods
-
-When the node that a pod is running on reboots or fails, the pod is terminated
-and will not be restarted.  However, a Job will create new pods to replace terminated ones.
-For this reason, we recommend that you use a job rather than a bare pod, even if your application
-requires only a single pod.
-
-### Replication Controller
-
-Jobs are complementary to [Replication Controllers](/docs/user-guide/replication-controller).
-A Replication Controller manages pods which are not expected to terminate (e.g. web servers), and a Job
-manages pods that are expected to terminate (e.g. batch jobs).
-
-As discussed in [life of a pod](/docs/user-guide/pod-states), `Job` is *only* appropriate for pods with
-`RestartPolicy` equal to `OnFailure` or `Never`.  (Note: If `RestartPolicy` is not set, the default
-value is `Always`.)
-
-### Single Job starts Controller Pod
-
-Another pattern is for a single Job to create a pod which then creates other pods, acting as a sort
-of custom controller for those pods.  This allows the most flexibility, but may be somewhat
-complicated to get started with and offers less integration with Kubernetes.
-
-One example of this pattern would be a Job which starts a Pod which runs a script that in turn
-starts a Spark master controller (see [spark example](https://github.com/kubernetes/kubernetes/tree/{{page.githubbranch}}/examples/spark/README.md)), runs a spark
-driver, and then cleans up.
-
-An advantage of this approach is that the overall process gets the completion guarantee of a Job
-object, but complete control over what pods are created and how work is assigned to them.
-
-## Cron Jobs
-
-Support for creating Jobs at specified times/dates (i.e. cron) is available in Kubernetes [1.4](https://github.com/kubernetes/kubernetes/pull/11980). More information is available in the [cron job documents](http://kubernetes.io/docs/user-guide/cron-jobs/)
-=======
-[Run to Completion Finite Workloads](/docs/concepts/jobs/run-to-completion-finite-workloads/)
->>>>>>> 6f8c97f4
+[Run to Completion Finite Workloads](/docs/concepts/jobs/run-to-completion-finite-workloads/)