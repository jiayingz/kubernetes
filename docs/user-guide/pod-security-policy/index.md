---
assignees:
- pweil-
title: Pod Security Policies
---

Objects of type `PodSecurityPolicy` govern the ability
to make requests on a pod that affect the `SecurityContext` that will be 
applied to a pod and container.

See [PodSecurityPolicy proposal](https://github.com/kubernetes/community/blob/master/contributors/design-proposals/security-context-constraints.md) for more information.

* TOC
{:toc}

## What is a Pod Security Policy?

A _Pod Security Policy_ is a cluster-level resource that controls the 
actions that a pod can perform and what it has the ability to access. The
`PodSecurityPolicy` objects define a set of conditions that a pod must 
run with in order to be accepted into the system. They allow an 
administrator to control the following:

1. Running of privileged containers.
1. Capabilities a container can request to be added.
1. The SELinux context of the container.
1. The user ID.
1. The use of host namespaces and networking.
1. Allocating an FSGroup that owns the pod's volumes
1. Configuring allowable supplemental groups
1. Requiring the use of a read only root file system
1. Controlling the usage of volume types

_Pod Security Policies_ are comprised of settings and strategies that 
control the security features a pod has access to. These settings fall 
into three categories:

- *Controlled by a boolean*: Fields of this type default to the most 
restrictive value. 
- *Controlled by an allowable set*: Fields of this type are checked 
against the set to ensure their value is allowed.
- *Controlled by a strategy*: Items that have a strategy to provide
a mechanism to generate the value and a mechanism to ensure that a 
specified value falls into the set of allowable values.


## Strategies

### RunAsUser

- *MustRunAs* - Requires a `*range*` to be configured. Uses the first value
of the range as the default. Validates against the configured range.
- *MustRunAsNonRoot* - Requires that the pod be submitted with a non-zero
`*runAsUser*` or have the `USER` directive defined in the image. No default
provided.
- *RunAsAny* - No default provided. Allows any `*runAsUser*` to be specified.

### SELinuxContext

- *MustRunAs* - Requires `*seLinuxOptions*` to be configured if not using
pre-allocated values. Uses `*seLinuxOptions*` as the default. Validates against
`*seLinuxOptions*`.
- *RunAsAny* - No default provided. Allows any `*seLinuxOptions*` to be
specified.

### SupplementalGroups

- *MustRunAs* - Requires at least one range to be specified. Uses the 
minimum value of the first range as the default. Validates against all ranges.
- *RunAsAny* - No default provided. Allows any `*supplementalGroups*` to be
specified.

### FSGroup

- *MustRunAs* - Requires at least one range to be specified. Uses the 
minimum value of the first range as the default. Validates against the 
first ID in the first range.
- *RunAsAny* - No default provided. Allows any `*fsGroup*` ID to be specified.

### Controlling Volumes

The usage of specific volume types can be controlled by setting the 
volumes field of the PSP. The allowable values of this field correspond 
to the volume sources that are defined when creating a volume:

1. azureFile
1. azureDisk
1. flocker
1. flexVolume
1. hostPath
1. emptyDir
1. gcePersistentDisk
1. awsElasticBlockStore
1. gitRepo
1. secret
1. nfs
1. iscsi
1. glusterfs
1. persistentVolumeClaim
1. rbd
1. cinder
1. cephFS
1. downwardAPI
1. fc
1. configMap
1. vsphereVolume
1. quobyte
1. photonPersistentDisk
<<<<<<< HEAD
1. portworxVolume
=======
1. projected
1. portworxVolume
1. scaleIO
>>>>>>> 40ff2f7e
1. \* (allow all volumes)

The recommended minimum set of allowed volumes for new PSPs are 
configMap, downwardAPI, emptyDir, persistentVolumeClaim, and secret.

### Host Network
 - *HostPorts*, default `empty`. List of `HostPortRange`, defined by `min`(inclusive) and `max`(inclusive), which define the allowed host ports.
 
## Admission

_Admission control_ with `PodSecurityPolicy` allows for control over the
creation and modification of resources based on the capabilities allowed in the cluster.

Admission uses the following approach to create the final security context for
the pod:

1. Retrieve all PSPs available for use.
1. Generate field values for security context settings that were not specified
on the request.
1. Validate the final settings against the available policies.

If a matching policy is found, then the pod is accepted. If the
request cannot be matched to a PSP, the pod is rejected.

A pod must validate every field against the PSP.

## Creating a Pod Security Policy

Here is an example Pod Security Policy. It has permissive settings for
all fields

{% include code.html language="yaml" file="psp.yaml" ghlink="/docs/user-guide/pod-security-policy/psp.yaml" %}

Create the policy by downloading the example file and then running this command:

```shell
$ kubectl create -f ./psp.yaml
podsecuritypolicy "permissive" created
```

## Getting a list of Pod Security Policies

To get a list of existing policies, use `kubectl get`:

```shell
$ kubectl get psp
NAME        PRIV   CAPS  SELINUX   RUNASUSER         FSGROUP   SUPGROUP  READONLYROOTFS  VOLUMES
permissive  false  []    RunAsAny  RunAsAny          RunAsAny  RunAsAny  false           [*]
privileged  true   []    RunAsAny  RunAsAny          RunAsAny  RunAsAny  false           [*]
restricted  false  []    RunAsAny  MustRunAsNonRoot  RunAsAny  RunAsAny  false           [emptyDir secret downwardAPI configMap persistentVolumeClaim]
```

## Editing a Pod Security Policy

To modify policy interactively, use `kubectl edit`:

```shell
$ kubectl edit psp permissive
```

This command will open a default text editor where you will be ably to modify policy.

## Deleting a Pod Security Policy

Once you don't need a policy anymore, simply delete it with `kubectl`:

```shell
$ kubectl delete psp permissive
podsecuritypolicy "permissive" deleted
```

## Enabling Pod Security Policies

In order to use Pod Security Policies in your cluster you must ensure the 
following

1.  You have enabled the api type `extensions/v1beta1/podsecuritypolicy`
1.  You have enabled the admission controller `PodSecurityPolicy`
1.  You have defined your policies

## Working With RBAC

In Kubernetes 1.5 and newer, you can use PodSecurityPolicy to control access to privileged containers based on user role and groups. Access to different PodSecurityPolicy objects can be controlled via authorization. To limit access to PodSecurityPolicy objects for pods created via a Deployment, ReplicaSet, etc, the [Controller Manager](/docs/admin/kube-controller-manager/) must be run against the secured API port, and must not have superuser permissions.

PodSecurityPolicy authorization uses the union of all policies available to the user creating the pod and the service account specified on the pod. When pods are created via a Deployment, ReplicaSet, etc, it is Controller Manager that creates the pod, so if it is running against the unsecured API port, all PodSecurityPolicy objects would be allowed, and you could not effectively subdivide access. Access to given PSP policies for a user will be effective only when deploying Pods directly. For more details, see the [PodSecurityPolicy RBAC example](https://github.com/kubernetes/kubernetes/blob/master/examples/podsecuritypolicy/rbac/README.md) of applying PodSecurityPolicy to control access to privileged containers based on role and groups when deploying Pods directly.<|MERGE_RESOLUTION|>--- conflicted
+++ resolved
@@ -106,13 +106,9 @@
 1. vsphereVolume
 1. quobyte
 1. photonPersistentDisk
-<<<<<<< HEAD
-1. portworxVolume
-=======
 1. projected
 1. portworxVolume
 1. scaleIO
->>>>>>> 40ff2f7e
 1. \* (allow all volumes)
 
 The recommended minimum set of allowed volumes for new PSPs are 
