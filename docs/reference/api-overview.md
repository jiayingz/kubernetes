---
title: Kubernetes API Overview
assignees:
- bgrant0607
- erictune
- lavalamp
- jbeda
---

{% capture overview %}
This page contains an overview of the Kubernetes API. 
{% endcapture %}

{% capture body %}
The REST API is the fundamental fabric of Kubernetes. All operations and communications between components are REST API calls handled by the API Server, including external user commands. Consequently, everything in the Kubernetes
platform is treated as an API object and has a corresponding entry in the
[API](/docs/api-reference/{{page.version}}/).

Most operations can be performed through the
[kubectl](/docs/user-guide/kubectl-overview/) command-line interface or other
command-line tools, such as [kubeadm](/docs/admin/kubeadm/), which in turn use
the API. However, the API can also be accessed directly using REST calls.

## API versioning

To make it easier to eliminate fields or restructure resource representations, Kubernetes supports
multiple API versions, each at a different API path, such as `/api/v1` or
`/apis/extensions/v1beta1`.

The version is set at the API level rather than at the resource or field level to ensure that the API presents a clear, consistent view of system resources and behavior, and to enable controlling access to end-of-life and/or experimental APIs. The JSON and Protobuf serialization schemas follow the same guidelines for schema changes; all descriptions below cover both formats.

Note that API versioning and software versioning are only indirectly related.  The [API and release
versioning proposal](https://git.k8s.io/community/contributors/design-proposals/versioning.md) describes the relationship between API versioning and software versioning.

Different API versions imply different levels of stability and support.  The criteria for each level are described
in more detail in the [API Changes documentation](https://git.k8s.io/community/contributors/devel/api_changes.md#alpha-beta-and-stable-versions).  

The criteria are summarized here:

- Alpha level:
  - The version names contain `alpha` (for example, `v1alpha1`).
  - The software may contain bugs. Enabling a feature may expose bugs.  A feature may be disabled by default.
  - The support for a feature may be dropped at any time without notice.
  - The API may change in incompatible ways in a later software release without notice.
  - The software is recommended for use only in short-lived testing clusters, due to increased risk of bugs and lack of long-term support.
- Beta level:
  - The version names contain `beta` (for example, `v2beta3`).
  - The software is well tested.  Enabling a feature is considered safe.  Features are enabled by default.
  - The support for a feature will not be dropped, though the details may change.
  - The schema and/or semantics of objects may change in incompatible ways in a subsequent beta or stable release.  When this happens, migration instructions will be provided.  This may require deleting, editing, and re-creating
    API objects. The editing process may require some thought. This may require downtime for applications that rely on the feature.
  - The software is recommended for only non-business-critical uses because of potential for incompatible changes in subsequent releases.  If you have multiple clusters which can be upgraded independently, you may be able to relax this restriction.
  - **Please try our beta features and give feedback on them!  Once they exit beta, it may not be practical for us to make more changes.**
- Stable level:
  - The version name is `vX` where `X` is an integer.
  - The stable versions of features will appear in released software for many subsequent versions.

## API groups

[*API groups*](https://git.k8s.io/community/contributors/design-proposals/api-group.md) make it easier to extend the Kubernetes API. The API group is specified in a REST path and in the `apiVersion` field of a serialized object.

Currently, there are several API groups in use:

*  The *core* (also called *legacy*) group, which is at REST path `/api/v1` and is not specified as part of the `apiVersion` field, for example, `apiVersion: v1`.
*  The named groups are at REST path `/apis/$GROUP_NAME/$VERSION`, and use `apiVersion: $GROUP_NAME/$VERSION`
   (for example, `apiVersion: batch/v1`).  Full list of supported API groups can be seen in [Kubernetes API reference](/docs/reference/).

<<<<<<< HEAD
There are two supported paths to extending the API with [custom resources](/docs/concepts/api-extension/custom-resources/):

1. [CustomResourceDefinition](/docs/tasks/access-kubernetes-api/extend-api-custom-resource-definitions/)
   is for users with very basic CRUD needs.
1. Coming soon: users needing the full set of Kubernetes API semantics can implement their own apiserver
   and use the [aggregator](https://github.com/kubernetes/community/blob/master/contributors/design-proposals/aggregated-api-servers.md)
   to make it seamless for clients.
=======
There is a supported path to extending the API:
* [Third Party Resources](https://git.k8s.io/community/contributors/design-proposals/extending-api.md)
   are for users with very basic CRUD needs.
>>>>>>> 2e192598
 

## Enabling API groups

Certain resources and API groups are enabled by default.  You can enable or disable them by setting `--runtime-config`
on apiserver. `--runtime-config` accepts comma separated values. For example, to disable batch/v1, set
`--runtime-config=batch/v1=false`, to enable batch/v2alpha1, set `--runtime-config=batch/v2alpha1`.
The flag accepts comma separated set of key=value pairs describing runtime configuration of the apiserver.

IMPORTANT: Enabling or disabling groups or resources requires restarting apiserver and controller-manager
to pick up the `--runtime-config` changes.

## Enabling resources in the groups

DaemonSets, Deployments, HorizontalPodAutoscalers, Ingress, Jobs and ReplicaSets are enabled by default.
You can enable other extensions resources by setting `--runtime-config` on
apiserver. `--runtime-config` accepts comma separated values. For example, to disable deployments and jobs, set
`--runtime-config=extensions/v1beta1/deployments=false,extensions/v1beta1/jobs=false`
{% endcapture %}

{% include templates/concept.md %}<|MERGE_RESOLUTION|>--- conflicted
+++ resolved
@@ -65,7 +65,6 @@
 *  The named groups are at REST path `/apis/$GROUP_NAME/$VERSION`, and use `apiVersion: $GROUP_NAME/$VERSION`
    (for example, `apiVersion: batch/v1`).  Full list of supported API groups can be seen in [Kubernetes API reference](/docs/reference/).
 
-<<<<<<< HEAD
 There are two supported paths to extending the API with [custom resources](/docs/concepts/api-extension/custom-resources/):
 
 1. [CustomResourceDefinition](/docs/tasks/access-kubernetes-api/extend-api-custom-resource-definitions/)
@@ -73,11 +72,6 @@
 1. Coming soon: users needing the full set of Kubernetes API semantics can implement their own apiserver
    and use the [aggregator](https://github.com/kubernetes/community/blob/master/contributors/design-proposals/aggregated-api-servers.md)
    to make it seamless for clients.
-=======
-There is a supported path to extending the API:
-* [Third Party Resources](https://git.k8s.io/community/contributors/design-proposals/extending-api.md)
-   are for users with very basic CRUD needs.
->>>>>>> 2e192598
  
 
 ## Enabling API groups
