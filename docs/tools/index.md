--- conflicted
+++ resolved
@@ -10,23 +10,23 @@
 
 Kubernetes contains the following built-in tools:
 
-##### Kubectl
+##### Kubectl 
 
 [`kubectl`](/docs/user-guide/kubectl/) is the command line tool for Kubernetes. It controls the Kubernetes cluster manager.
 
-##### Kubeadm
+##### Kubeadm 
 
-[`kubeadm`](/docs/getting-started-guides/kubeadm/) is the command line tool for easily provisioning a secure Kubernetes cluster on top of physical or cloud servers or virtual machines (currently in beta).
+[`kubeadm`](/docs/getting-started-guides/kubeadm/) is the command line tool for easily provisioning a secure Kubernetes cluster on top of physical or cloud servers or virtual machines (currently in alpha).
 
 ##### Kubefed
 
 [`kubefed`](/docs/admin/federation/kubefed/) is the command line tool
 to help you administrate your federated clusters.
 
-##### Dashboard
+##### Dashboard 
 
 [Dashboard](/docs/user-guide/ui/), the web-based user interface of Kubernetes, allows you to deploy containerized applications
-to a Kubernetes cluster, troubleshoot them, and manage the cluster and its resources itself.
+to a Kubernetes cluster, troubleshoot them, and manage the cluster and its resources itself. 
 
 #### Third-Party Tools
 
@@ -37,7 +37,7 @@
 [Kubernetes Helm](https://github.com/kubernetes/helm) is a tool for managing packages of pre-configured
 Kubernetes resources, aka Kubernetes charts.
 
-Use Helm to:
+Use Helm to: 
 
 * Find and use popular software packaged as Kubernetes charts
 * Share your own applications as Kubernetes charts
@@ -45,14 +45,9 @@
 * Intelligently manage your Kubernetes manifest files
 * Manage releases of Helm packages
 
-##### Kompose
+##### Kompose 
 
-<<<<<<< HEAD
-[Kompose](https://github.com/kubernetes-incubator/kompose) is a tool to help users familiar with Docker Compose
-move to Kubernetes.
-=======
 [Kompose](https://github.com/kubernetes-incubator/kompose) is a tool to help Docker Compose users move to Kubernetes. 
->>>>>>> 043a6941
 
 Use Kompose to:
 
