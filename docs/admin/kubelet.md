--- conflicted
+++ resolved
@@ -16,13 +16,8 @@
 described in those PodSpecs are running and healthy. The kubelet doesn't manage
 containers which were not created by Kubernetes.
 
-<<<<<<< HEAD
-Other than from an PodSpec from the apiserver, there are three ways that a container
-manifest can be provided to the Kubelet.
-=======
 Other than from a PodSpec, there are three ways that a container
 manifest can be provided to the Kubelet from the apiserver.
->>>>>>> 40ff2f7e
 
 File: Path passed as a flag on the command line. This file is rechecked every 20
 seconds (configurable with a flag).
