--- conflicted
+++ resolved
@@ -618,9 +618,6 @@
 ```
 
 Remember to change `proxy_ip` and add a kube master node IP address to
-<<<<<<< HEAD
-`no_proxy`.
-=======
 `no_proxy`.
 
 ## Use Kubeadm with other CRI runtimes
@@ -672,5 +669,4 @@
 
 Refer to the
 [CHANGELOG.md](https://git.k8s.io/kubeadm/CHANGELOG.md)
-for more information.
->>>>>>> 2e192598
+for more information.