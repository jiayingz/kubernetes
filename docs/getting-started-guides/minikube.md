--- conflicted
+++ resolved
@@ -154,6 +154,17 @@
 This command creates and configures a virtual machine that runs a single-node Kubernetes cluster.
 This command also configures your [kubectl](http://kubernetes.io/docs/user-guide/kubectl-overview/) installation to communicate with this cluster.
 
+If you are behind a web proxy, you will need to pass this information in e.g. via
+
+```
+
+https_proxy=<my proxy> minikube start --docker-env HTTP_PROXY=<my proxy> --docker-env HTTPS_PROXY=<my proxy> --docker-env NO_PROXY=192.168.99.0/24
+
+Unfortunately just setting the environment variables will not work.
+```
+Minikube will also create a "minikube" context, and set it to default in kubectl.
+To switch back to this context later, run this command: `kubectl config use-context minikube`.
+
 ### Configuring Kubernetes
 
 Minikube has a "configurator" feature that allows users to configure the Kubernetes components with arbitrary values.
@@ -180,20 +191,7 @@
 
 This feature also supports nested structs. To change the `LeaderElection.LeaderElect` setting to `true` on the scheduler, pass this flag: `--extra-config=scheduler.LeaderElection.LeaderElect=true`.
 
-<<<<<<< HEAD
-If you are behind a web proxy, you will need to pass this information in e.g. via
-
-```
-
-https_proxy=<my proxy> minikube start --docker-env HTTP_PROXY=<my proxy> --docker-env HTTPS_PROXY=<my proxy> --docker-env NO_PROXY=192.168.99.0/24
-
-Unfortunately just setting the environment variables will not work.
-```
-Minikube will also create a "minikube" context, and set it to default in kubectl.
-To switch back to this context later, run this command: `kubectl config use-context minikube`.
-=======
 To set the `AuthorizationMode` on the `apiserver` to `RBAC`, you can use: `--extra-config=apiserver.AuthorizationMode=RBAC`. 
->>>>>>> 476fbee3
 
 ### Stopping a Cluster
 The [minikube stop](./docs/minikube_stop.md) command can be used to stop your cluster.
