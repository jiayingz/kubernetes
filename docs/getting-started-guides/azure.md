--- conflicted
+++ resolved
@@ -1,13 +1,8 @@
 ---
 assignees:
 - colemickens
-<<<<<<< HEAD
-- jeffmendoza
+- brendandburns
 title: Running Kubernetes on Azure
-=======
-- brendandburns
-
->>>>>>> 16d844bd
 ---
 
 ## Azure Container Service
