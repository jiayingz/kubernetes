bigheader: "Reference Documentation"
abstract: "Design docs, concept definitions, and references for APIs and CLIs."
toc:
- title: Reference Documentation
  path: /docs/reference/

- title: Kubernetes API
  section:
  - title: Kubernetes API Overview
    path: /docs/api/
  - title: Accessing the API
    section:
    - title: Overview
      path: /docs/admin/accessing-the-api/
    - title: Authenticating
      path: /docs/admin/authentication/
    - title: Using Authorization Plugins
      path: /docs/admin/authorization/
    - title: Using Admission Controllers
      path: /docs/admin/admission-controllers/
    - title: Managing Service Accounts
      path: /docs/admin/service-accounts-admin/
  - title: Kubernetes API Operations
    path: /docs/api-reference/v1/operations/
  - title: Kubernetes API Definitions
    path: /docs/api-reference/v1/definitions/
  - title: Kubernetes API Swagger Spec
    path: /kubernetes/third_party/swagger-ui/

- title: Autoscaling API
  section:
  - title: Autoscaling API Operations
    path: /docs/api-reference/autoscaling/v1/operations/
  - title: Autoscaling API Definitions
    path: /docs/api-reference/autoscaling/v1/definitions/

- title: Batch API
  section:
  - title: Batch API Operations
    path: /docs/api-reference/batch/v1/operations/
  - title: Batch API Definitions
    path: /docs/api-reference/batch/v1/definitions/
    
- title: Extensions API
  section:
  - title: Extensions API Operations
    path: /docs/api-reference/extensions/v1beta1/operations/
  - title: Extensions API Definitions
    path: /docs/api-reference/extensions/v1beta1/definitions/    

- title: kubectl CLI
  section:
  - title: kubectl Overview
    path: /docs/user-guide/kubectl-overview/
  - title: kubectl for Docker Users
    path: /docs/user-guide/docker-cli-to-kubectl/
  - title: kubectl Usage Conventions
    path: /docs/user-guide/kubectl-conventions/
  - title: JSONpath Support
    path: /docs/user-guide/jsonpath/
  - title: kubectl Cheat Sheet
    path: /docs/user-guide/kubectl-cheatsheet/
  - title: kubectl Commands
    section:
    - title: kubectl
      path: /docs/user-guide/kubectl/kubectl/
    - title: kubectl annotate
      path: /docs/user-guide/kubectl/kubectl_annotate/
    - title: kubectl api-versions
      path: /docs/user-guide/kubectl/kubectl_api-versions/
    - title: kubectl apply
      path: /docs/user-guide/kubectl/kubectl_apply/
    - title: kubectl attach
      path: /docs/user-guide/kubectl/kubectl_attach/
    - title: kubectl autoscale
      path: /docs/user-guide/kubectl/kubectl_autoscale/
    - title: kubectl cluster-info
      path: /docs/user-guide/kubectl/kubectl_cluster-info/
    - title: kubectl config
      path: /docs/user-guide/kubectl/kubectl_config/
    - title: kubectl config current-context
      path: /docs/user-guide/kubectl/kubectl_config_current-context/
    - title: kubectl config set-cluster
      path: /docs/user-guide/kubectl/kubectl_config_set-cluster/
    - title: kubectl config set-context
      path: /docs/user-guide/kubectl/kubectl_config_set-context/
    - title: kubectl config set-credentials
      path: /docs/user-guide/kubectl/kubectl_config_set-credentials/
    - title: kubectl config set
      path: /docs/user-guide/kubectl/kubectl_config_set/
    - title: kubectl config unset
      path: /docs/user-guide/kubectl/kubectl_config_unset/
    - title: kubectl config use-context
      path: /docs/user-guide/kubectl/kubectl_config_use-context/
    - title: kubectl config view
      path: /docs/user-guide/kubectl/kubectl_config_view/
    - title: kubectl convert
      path: /docs/user-guide/kubectl/kubectl_convert/
    - title: kubectl cordon
      path: /docs/user-guide/kubectl/kubectl_cordon/
    - title: kubectl create
      path: /docs/user-guide/kubectl/kubectl_create/
    - title: kubectl create configmap
      path: /docs/user-guide/kubectl/kubectl_create_configmap/
    - title: kubectl create namespace
      path: /docs/user-guide/kubectl/kubectl_create_namespace/
    - title: kubectl create secret docker-registry
      path: /docs/user-guide/kubectl/kubectl_create_secret_docker-registry/
    - title: kubectl create secret
      path: /docs/user-guide/kubectl/kubectl_create_secret/
    - title: kubectl create secret generic
      path: /docs/user-guide/kubectl/kubectl_create_secret_generic/
    - title: kubectl create serviceaccount
      path: /docs/user-guide/kubectl/kubectl_create_serviceaccount/
    - title: kubectl delete
      path: /docs/user-guide/kubectl/kubectl_delete/
    - title: kubectl describe
      path: /docs/user-guide/kubectl/kubectl_describe/
    - title: kubectl drain
      path: /docs/user-guide/kubectl/kubectl_drain/
    - title: kubectl edit
      path: /docs/user-guide/kubectl/kubectl_edit/
    - title: kubectl exec
      path: /docs/user-guide/kubectl/kubectl_exec/
    - title: kubectl explain
      path: /docs/user-guide/kubectl/kubectl_explain/
    - title: kubectl expose
      path: /docs/user-guide/kubectl/kubectl_expose/
    - title: kubectl get
      path: /docs/user-guide/kubectl/kubectl_get/
    - title: kubectl label
      path: /docs/user-guide/kubectl/kubectl_label/
    - title: kubectl logs
      path: /docs/user-guide/kubectl/kubectl_logs/
    - title: kubectl patch
      path: /docs/user-guide/kubectl/kubectl_patch/
    - title: kubectl port-forward
      path: /docs/user-guide/kubectl/kubectl_port-forward/
    - title: kubectl proxy
      path: /docs/user-guide/kubectl/kubectl_proxy/
    - title: kubectl replace
      path: /docs/user-guide/kubectl/kubectl_replace/
    - title: kubectl rolling-update
      path: /docs/user-guide/kubectl/kubectl_rolling-update/
    - title: kubectl rollout
      path: /docs/user-guide/kubectl/kubectl_rollout/
    - title: kubectl rollout history
      path: /docs/user-guide/kubectl/kubectl_rollout_history/
    - title: kubectl rollout pause
      path: /docs/user-guide/kubectl/kubectl_rollout_pause/
    - title: kubectl rollout resume
      path: /docs/user-guide/kubectl/kubectl_rollout_resume/
    - title: kubectl rollout undo
      path: /docs/user-guide/kubectl/kubectl_rollout_undo/
    - title: kubectl run
      path: /docs/user-guide/kubectl/kubectl_run/
    - title: kubectl scale
      path: /docs/user-guide/kubectl/kubectl_scale/
    - title: kubectl uncordon
      path: /docs/user-guide/kubectl/kubectl_uncordon/
    - title: kubectl version
      path: /docs/user-guide/kubectl/kubectl_version/
    - title: Superseded and Deprecated Commands
      section:
      - title: kubectl namespace
        path: /docs/user-guide/kubectl/kubectl_namespace/
      - title: kubectl stop
        path: /docs/user-guide/kubectl/kubectl_stop/

- title: Kubernetes Components
  section:
  - title: kube-apiserver
    path: /docs/admin/kube-apiserver/
  - title: kube-controller-manager
    path: /docs/admin/kube-controller-manager/    
  - title: kube-proxy
    path: /docs/admin/kube-proxy/
  - title: kube-scheduler
    path: /docs/admin/kube-scheduler/
  - title: kubelet
    path: /docs/admin/kubelet/

- title: Glossary
  section:
  - title: Annotations
    path: /docs/user-guide/annotations/  
  - title: Daemon Sets
    path: /docs/admin/daemons/
  - title: Deployments    
    path: /docs/user-guide/deployments/
  - title: Horizontal Pod Autoscaling
    path: /docs/user-guide/horizontal-pod-autoscaling/    
  - title: Images
    path: /docs/user-guide/images/
  - title: Ingress Resources
    path: /docs/user-guide/ingress/    
  - title: Jobs
    path: /docs/user-guide/jobs/    
  - title: Labels and Selectors
    path: /docs/user-guide/labels/
  - title: Names
    path: /docs/user-guide/identifiers/
  - title: Namespaces
    path: /docs/user-guide/namespaces/
  - title: Network Policies 
    path: /docs/user-guide/networkpolicies/    
  - title: Nodes
    path: /docs/admin/node/    
  - title: Persistent Volumes
    path: /docs/user-guide/persistent-volumes/    
  - title: Pet Sets
    path: /docs/user-guide/petset/    
  - title: Pods
    path: /docs/user-guide/pods/
  - title: Replica Sets
    path: /docs/user-guide/replicasets/
  - title: Replication Controller
    path: /docs/user-guide/replication-controller/    
  - title: Resource Quotas
    path: /docs/admin/resource-quota/    
  - title: Secrets
    path: /docs/user-guide/secrets/
  - title: Security Context
    path: /docs/user-guide/security-context/
  - title: Services
    path: /docs/user-guide/services/
  - title: Service Accounts
<<<<<<< HEAD
    path: /docs/user-guide/service-accounts/
  - title: Annotations
    path: /docs/user-guide/annotations/
  - title: Daemon Sets
    path: /docs/admin/daemons/
  - title: Deployments
    path: /docs/user-guide/deployments/
  - title: Ingress Resources
    path: /docs/user-guide/ingress/
  - title: Horizontal Pod Autoscaling
    path: /docs/user-guide/horizontal-pod-autoscaling/
  - title: Jobs
    path: /docs/user-guide/jobs/
  - title: Scheduled Jobs
    path: /docs/user-guide/scheduled-jobs/
  - title: Resource Quotas
    path: /docs/admin/resource-quota/
  - title: Replica Sets
    path: /docs/user-guide/replicasets/
  - title: Pet Sets
    path: /docs/user-guide/petset/
  - title: Network Policies 
    path: /docs/user-guide/networkpolicies/
=======
    path: /docs/user-guide/service-accounts/    
  - title: Volumes
    path: /docs/user-guide/volumes/
>>>>>>> 6ebe0c46

- title: Kubernetes Design Docs
  section:
  - title: Kubernetes Architecture
    path: https://github.com/kubernetes/kubernetes/blob/release-1.3/docs/design/architecture.md
  - title: Kubernetes Design Overview
    path: https://github.com/kubernetes/kubernetes/blob/release-1.3/docs/design/
  - title: Kubernetes Identity and Access Management
    path: https://github.com/kubernetes/kubernetes/blob/release-1.3/docs/design/access.md
  - title: Kubernetes OpenVSwitch GRE/VxLAN networking
    path: /docs/admin/ovs-networking/    
  - title: Security Contexts
    path: https://github.com/kubernetes/kubernetes/blob/release-1.3/docs/design/security_context.md
  - title: Security in Kubernetes
    path: https://github.com/kubernetes/kubernetes/blob/release-1.3/docs/design/security.md    <|MERGE_RESOLUTION|>--- conflicted
+++ resolved
@@ -218,6 +218,8 @@
     path: /docs/user-guide/replication-controller/    
   - title: Resource Quotas
     path: /docs/admin/resource-quota/    
+  - title: Scheduled Jobs
+    path: /docs/user-guide/scheduled-jobs/
   - title: Secrets
     path: /docs/user-guide/secrets/
   - title: Security Context
@@ -225,35 +227,9 @@
   - title: Services
     path: /docs/user-guide/services/
   - title: Service Accounts
-<<<<<<< HEAD
     path: /docs/user-guide/service-accounts/
-  - title: Annotations
-    path: /docs/user-guide/annotations/
-  - title: Daemon Sets
-    path: /docs/admin/daemons/
-  - title: Deployments
-    path: /docs/user-guide/deployments/
-  - title: Ingress Resources
-    path: /docs/user-guide/ingress/
-  - title: Horizontal Pod Autoscaling
-    path: /docs/user-guide/horizontal-pod-autoscaling/
-  - title: Jobs
-    path: /docs/user-guide/jobs/
-  - title: Scheduled Jobs
-    path: /docs/user-guide/scheduled-jobs/
-  - title: Resource Quotas
-    path: /docs/admin/resource-quota/
-  - title: Replica Sets
-    path: /docs/user-guide/replicasets/
-  - title: Pet Sets
-    path: /docs/user-guide/petset/
-  - title: Network Policies 
-    path: /docs/user-guide/networkpolicies/
-=======
-    path: /docs/user-guide/service-accounts/    
   - title: Volumes
     path: /docs/user-guide/volumes/
->>>>>>> 6ebe0c46
 
 - title: Kubernetes Design Docs
   section:
