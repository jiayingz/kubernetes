--- conflicted
+++ resolved
@@ -25,10 +25,7 @@
     section:
     - docs/admin/accessing-the-api.md
     - docs/admin/authentication.md
-<<<<<<< HEAD
-=======
     - docs/admin/bootstrap-tokens.md
->>>>>>> 691a680c
     - title: Authorization Plugins
       section:
       - docs/admin/authorization/index.md
