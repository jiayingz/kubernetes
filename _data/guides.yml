bigheader: "Guides"
abstract: "How to get started, and accomplish tasks, using Kubernetes."
toc:
- docs/user-guide/index.md

- title: Getting Started
  section:
  - docs/whatisk8s.md
  - docs/getting-started-guides/kubeadm.md
  - docs/getting-started-guides/kops.md
  - docs/hellonode.md
  - docs/getting-started-guides/kubectl.md
  - docs/getting-started-guides/binary_release.md
  - title: Online Training Course
    path: https://www.udacity.com/course/scalable-microservices-with-kubernetes--ud615

- title: Accessing the Cluster
  section:
  - docs/user-guide/prereqs.md
  - docs/user-guide/accessing-the-cluster.md
  - docs/user-guide/sharing-clusters.md
  - docs/user-guide/kubeconfig-file.md

- docs/user-guide/index.md

- docs/user-guide/ui.md

- title: Workload Deployment and Management
  section:
  - docs/user-guide/quick-start.md
  - docs/user-guide/deploying-applications.md
  - docs/user-guide/managing-deployments.md
  - docs/user-guide/replication-controller/operations.md
  - docs/user-guide/resizing-a-replication-controller.md
  - docs/user-guide/rolling-updates.md
  - docs/user-guide/update-demo/index.md
  - docs/user-guide/secrets/walkthrough.md
  - docs/user-guide/configmap/index.md
  - docs/user-guide/horizontal-pod-autoscaling/walkthrough.md
  - docs/user-guide/config-best-practices.md
  - docs/user-guide/working-with-resources.md
  - docs/user-guide/garbage-collection.md
  - title: Using NetworkPolicy
    section:
    - docs/getting-started-guides/network-policy/walkthrough.md
    - docs/getting-started-guides/network-policy/calico.md
    - docs/getting-started-guides/network-policy/romana.md

- title: Batch Jobs
  section:
  - docs/user-guide/jobs.md
  - docs/user-guide/jobs/expansions/index.md
  - docs/user-guide/jobs/work-queue-1/index.md
  - docs/user-guide/jobs/work-queue-2/index.md
  - docs/user-guide/cron-jobs.md

- title: Service Discovery and Load Balancing
  section:
  - docs/user-guide/connecting-applications.md
  - docs/user-guide/services/operations.md
  - docs/user-guide/load-balancer.md
  - docs/user-guide/services-firewalls.md
  - docs/user-guide/federation/federated-services.md

- title: Containers and Pods
  section:
  - docs/user-guide/simple-nginx.md
  - docs/user-guide/pods/single-container.md
  - docs/user-guide/pods/multi-container.md
  - docs/user-guide/configuring-containers.md
  - docs/user-guide/production-pods.md
  - docs/user-guide/containers.md
  - docs/user-guide/environment-guide/index.md
  - docs/user-guide/compute-resources.md
  - docs/user-guide/pod-states.md
  - docs/user-guide/liveness/index.md
  - docs/user-guide/container-environment.md
  - docs/user-guide/node-selection/index.md
  - docs/user-guide/downward-api/index.md
  - docs/user-guide/downward-api/volume/index.md
  - docs/user-guide/persistent-volumes/walkthrough.md
  - docs/user-guide/petset/bootstrapping/index.md

- title: Monitoring, Logging, and Debugging Containers
  section:
  - docs/user-guide/monitoring.md
  - docs/getting-started-guides/logging.md
  - docs/getting-started-guides/logging-elasticsearch.md
  - docs/user-guide/getting-into-containers.md
  - docs/user-guide/connecting-to-applications-proxy.md
  - docs/user-guide/connecting-to-applications-port-forward.md
  - title: Using Explorer to Examine the Runtime Environment
    path: https://github.com/kubernetes/kubernetes/tree/release-1.3/examples/explorer

- title: Creating a Cluster
  section:
  - docs/getting-started-guides/index.md
  - title: Running Kubernetes on Your Local Machine
    section:
    - docs/getting-started-guides/minikube.md
    - docs/getting-started-guides/alternatives.md
  - title: Running Kubernetes on Turn-key Cloud Solutions
    section:
    - title: Running Kubernetes on Google Container Engine
      path: https://cloud.google.com/container-engine/docs/before-you-begin/
<<<<<<< HEAD
    - docs/getting-started-guides/gce.md
    - docs/getting-started-guides/aws.md
    - docs/getting-started-guides/azure.md
    - docs/getting-started-guides/coreos/azure/index.md
    - docs/getting-started-guides/clc.md
=======
    - title: Running Kubernetes on Google Compute Engine
      path: /docs/getting-started-guides/gce/
    - title: Running Kubernetes on AWS EC2
      path: /docs/getting-started-guides/aws/
    - title: Running Kubernetes on Azure Container Service
      path: https://docs.microsoft.com/en-us/azure/container-service/container-service-kubernetes-walkthrough
    - title: Running Kubernetes on Azure
      path: /docs/getting-started-guides/azure/
    - title: Running Kubernetes on CenturyLink Cloud
      path: /docs/getting-started-guides/clc/
>>>>>>> 16d844bd
    - title: Running Kubernetes on IBM SoftLayer
      path: https://github.com/patrocinio/kubernetes-softlayer
  - title: Running Kubernetes on Custom Solutions
    section:
    - docs/getting-started-guides/scratch.md
    - title: Custom Cloud Solutions
      section:
      - docs/getting-started-guides/coreos/index.md
      - /docs/getting-started-guides/juju/
      - docs/getting-started-guides/rackspace.md
    - title: On-Premise VMs
      section:
      - docs/getting-started-guides/coreos/index.md
      - docs/getting-started-guides/cloudstack.md
      - docs/getting-started-guides/vsphere.md
      - docs/getting-started-guides/photon-controller.md
      - /docs/getting-started-guides/juju/
      - docs/getting-started-guides/dcos.md
      - docs/getting-started-guides/libvirt-coreos.md
      - docs/getting-started-guides/ovirt.md
      - docs/getting-started-guides/openstack-heat.md
      - title: rkt
        section:
        - docs/getting-started-guides/rkt/index.md
        - docs/getting-started-guides/rkt/notes.md
      - docs/getting-started-guides/mesos/index.md
      - docs/getting-started-guides/mesos-docker.md
    - title: Bare Metal
      section:
      - docs/getting-started-guides/coreos/bare_metal_offline.md
      - docs/getting-started-guides/fedora/fedora_ansible_config.md
      - docs/getting-started-guides/fedora/fedora_manual_config.md
      - docs/getting-started-guides/fedora/flannel_multi_node_cluster.md
      - docs/getting-started-guides/centos/centos_manual_config.md
      - docs/getting-started-guides/coreos/index.md
      - /docs/getting-started-guides/ubuntu/
      - docs/getting-started-guides/windows/index.md
    - docs/admin/node-conformance.md
  - docs/getting-started-guides/docker-multinode.md
  - docs/admin/cluster-large.md
  - docs/admin/multiple-zones.md
  - docs/admin/high-availability/index.md

- title: Administering Clusters
  section:
  - docs/admin/index.md
  - docs/admin/cluster-management.md
  - docs/admin/kubeadm.md
  - docs/admin/addons.md
  - docs/admin/namespaces/index.md
  - docs/admin/namespaces/walkthrough.md
  - docs/admin/limitrange/index.md
  - docs/admin/resourcequota/index.md
  - docs/admin/resourcequota/walkthrough.md
  - docs/admin/cluster-components.md
  - docs/admin/etcd.md
  - docs/admin/multi-cluster.md
  - title: Changing Cluster Size
    path: https://github.com/kubernetes/kubernetes/wiki/User-FAQ#how-do-i-change-the-size-of-my-cluster/
  - docs/admin/multiple-schedulers.md
  - docs/admin/networking.md
  - docs/admin/dns.md
  - title: Setting Up and Configuring DNS
    path: https://github.com/kubernetes/kubernetes/tree/release-1.3/examples/cluster-dns
  - docs/admin/master-node-communication.md
  - docs/admin/network-plugins.md
  - docs/admin/static-pods.md
  - docs/admin/garbage-collection.md
  - docs/admin/out-of-resource.md
  - docs/admin/salt.md
  - docs/admin/node-problem.md
  - docs/admin/apparmor/index.md

- title: Administering Federation
  section:
<<<<<<< HEAD
  - /docs/admin/federation/kubfed/
  - docs/admin/federation/index.md
=======
  - title: Using kubefed
    path: /docs/admin/federation/kubefed/
  - title: Using federation-up and deploy.sh
    path: /docs/admin/federation/
>>>>>>> 16d844bd
<|MERGE_RESOLUTION|>--- conflicted
+++ resolved
@@ -103,24 +103,12 @@
     section:
     - title: Running Kubernetes on Google Container Engine
       path: https://cloud.google.com/container-engine/docs/before-you-begin/
-<<<<<<< HEAD
     - docs/getting-started-guides/gce.md
     - docs/getting-started-guides/aws.md
-    - docs/getting-started-guides/azure.md
-    - docs/getting-started-guides/coreos/azure/index.md
-    - docs/getting-started-guides/clc.md
-=======
-    - title: Running Kubernetes on Google Compute Engine
-      path: /docs/getting-started-guides/gce/
-    - title: Running Kubernetes on AWS EC2
-      path: /docs/getting-started-guides/aws/
     - title: Running Kubernetes on Azure Container Service
       path: https://docs.microsoft.com/en-us/azure/container-service/container-service-kubernetes-walkthrough
-    - title: Running Kubernetes on Azure
-      path: /docs/getting-started-guides/azure/
-    - title: Running Kubernetes on CenturyLink Cloud
-      path: /docs/getting-started-guides/clc/
->>>>>>> 16d844bd
+    - docs/getting-started-guides/azure.md
+    - docs/getting-started-guides/clc.md
     - title: Running Kubernetes on IBM SoftLayer
       path: https://github.com/patrocinio/kubernetes-softlayer
   - title: Running Kubernetes on Custom Solutions
@@ -196,12 +184,5 @@
 
 - title: Administering Federation
   section:
-<<<<<<< HEAD
   - /docs/admin/federation/kubfed/
-  - docs/admin/federation/index.md
-=======
-  - title: Using kubefed
-    path: /docs/admin/federation/kubefed/
-  - title: Using federation-up and deploy.sh
-    path: /docs/admin/federation/
->>>>>>> 16d844bd
+  - docs/admin/federation/index.md