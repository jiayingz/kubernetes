--- conflicted
+++ resolved
@@ -58,10 +58,4 @@
   - title: Running a Single-Instance Stateful Application
     path: /docs/tutorials/stateful-application/run-stateful-application/
   - title: Running a Replicated Stateful Application
-<<<<<<< HEAD
-    path: /docs/tutorials/stateful-application/run-replicated-stateful-application/
-  - title: StatefulSet Basics
-    path: /docs/tutorials/stateful-application/basic-stateful-set/
-=======
-    path: /docs/tutorials/stateful-application/run-replicated-stateful-application/
->>>>>>> 42eaf902
+    path: /docs/tutorials/stateful-application/run-replicated-stateful-application/