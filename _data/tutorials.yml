bigheader: "Tutorials"
abstract: "Detailed walkthroughs of common Kubernetes operations and workflows."
toc:
- title: Tutorials
  path: /docs/tutorials/
- title: Kubernetes Basics
  section:
  - title: Overview
    path: /docs/tutorials/kubernetes-basics/
  - title: 1. Create a Cluster
    section:
    - title: Using Minikube to Create a Cluster
      path: /docs/tutorials/kubernetes-basics/cluster-intro/
    - title: Interactive Tutorial - Creating a Cluster
      path: /docs/tutorials/kubernetes-basics/cluster-interactive/
  - title: 2. Deploy an App
    section:
    - title: Using kubectl to Create a Deployment
      path: /docs/tutorials/kubernetes-basics/deploy-intro/
    - title: Interactive Tutorial - Deploying an App
      path: /docs/tutorials/kubernetes-basics/deploy-interactive/
  - title: 3. Explore Your App
    section:
    - title: Viewing Pods and Nodes
      path: /docs/tutorials/kubernetes-basics/explore-intro/
    - title: Interactive Tutorial - Exploring Your App
      path: /docs/tutorials/kubernetes-basics/explore-interactive/
  - title: 4. Expose Your App Publicly
    section:
    - title: Using a Service to Expose Your App
      path: /docs/tutorials/kubernetes-basics/expose-intro/
    - title: Interactive Tutorial - Exposing Your App
      path: /docs/tutorials/kubernetes-basics/expose-interactive/
  - title: 5. Scale Your App
    section:
    - title: Running Multiple Instances of Your App
      path: /docs/tutorials/kubernetes-basics/scale-intro/
    - title: Interactive Tutorial - Scaling Your App
      path: /docs/tutorials/kubernetes-basics/scale-interactive/
  - title: 6. Update Your App
    section:
    - title: Performing a Rolling Update
      path: /docs/tutorials/kubernetes-basics/update-intro/
    - title: Interactive Tutorial - Updating Your App
      path: /docs/tutorials/kubernetes-basics/update-interactive/
- title: Stateless Applications
  section:
  - title: Running a Stateless Application Using a Deployment
    path: /docs/tutorials/stateless-application/run-stateless-application-deployment/
  - title: Using a Service to Access an Application in a Cluster
    path: /docs/tutorials/stateless-application/expose-external-ip-address-service/
  - title: Exposing an External IP Address to Access an Application in a Cluster
    path: /docs/tutorials/stateless-application/expose-external-ip-address/
- title: Stateful Applications
  section:
<<<<<<< HEAD
  - title: StatefulSet Basics
    path: /docs/tutorials/stateful-application/basic-stateful-set/
=======
  - title: Running a Single-Instance Stateful Application
    path: /docs/tutorials/stateful-application/run-stateful-application/
>>>>>>> f9b5c064
<|MERGE_RESOLUTION|>--- conflicted
+++ resolved
@@ -53,10 +53,7 @@
     path: /docs/tutorials/stateless-application/expose-external-ip-address/
 - title: Stateful Applications
   section:
-<<<<<<< HEAD
   - title: StatefulSet Basics
     path: /docs/tutorials/stateful-application/basic-stateful-set/
-=======
   - title: Running a Single-Instance Stateful Application
-    path: /docs/tutorials/stateful-application/run-stateful-application/
->>>>>>> f9b5c064
+    path: /docs/tutorials/stateful-application/run-stateful-application/