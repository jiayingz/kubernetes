
<html lang="en">
<head>
<meta http-equiv="Content-Type" content="text/html; charset=UTF-8">
<meta name="generator" content="Asciidoctor 0.1.4">
<meta name="viewport" content="width=device-width, initial-scale=1.0">
<title>Top Level API Objects</title>
</head>
<body class="article">
<div id="header">
</div>
<div id="content">
<div class="sect1">
<h2 id="_top_level_api_objects">Top Level API Objects</h2>
<div class="sectionbody">
<div class="ulist">
<ul>
<li>
<p><a href="#_v1beta1_deployment">v1beta1.Deployment</a></p>
</li>
<li>
<p><a href="#_v1beta1_deploymentlist">v1beta1.DeploymentList</a></p>
</li>
<li>
<p><a href="#_v1beta1_deploymentrollback">v1beta1.DeploymentRollback</a></p>
</li>
<li>
<p><a href="#_v1beta1_horizontalpodautoscaler">v1beta1.HorizontalPodAutoscaler</a></p>
</li>
<li>
<p><a href="#_v1beta1_horizontalpodautoscalerlist">v1beta1.HorizontalPodAutoscalerList</a></p>
</li>
<li>
<p><a href="#_v1beta1_job">v1beta1.Job</a></p>
</li>
<li>
<p><a href="#_v1beta1_joblist">v1beta1.JobList</a></p>
</li>
<li>
<p><a href="#_v1beta1_scale">v1beta1.Scale</a></p>
</li>
<li>
<p><a href="#_v1beta1_thirdpartyresource">v1beta1.ThirdPartyResource</a></p>
</li>
<li>
<p><a href="#_v1beta1_thirdpartyresourcelist">v1beta1.ThirdPartyResourceList</a></p>
</li>
<li>
<p><a href="#_v1beta1_daemonsetlist">v1beta1.DaemonSetList</a></p>
</li>
<li>
<p><a href="#_v1beta1_daemonset">v1beta1.DaemonSet</a></p>
</li>
<li>
<p><a href="#_v1beta1_ingress">v1beta1.Ingress</a></p>
</li>
<li>
<p><a href="#_v1beta1_ingresslist">v1beta1.IngressList</a></p>
</li>
<li>
<p><a href="#_v1beta1_replicaset">v1beta1.ReplicaSet</a></p>
</li>
<li>
<p><a href="#_v1beta1_replicasetlist">v1beta1.ReplicaSetList</a></p>
</li>
<li>
<p><a href="#_v1beta1_networkpolicy">v1beta1.NetworkPolicy</a></p>
</li>
<li>
<p><a href="#_v1beta1_networkpolicylist">v1beta1.NetworkPolicyList</a></p>
</li>
</ul>
</div>
</div>
</div>
<div class="sect1">
<h2 id="_definitions">Definitions</h2>
<div class="sectionbody">
<div class="sect2">
<h3 id="_v1beta1_deploymentstatus">v1beta1.DeploymentStatus</h3>
<div class="paragraph">
<p>DeploymentStatus is the most recently observed status of the Deployment.</p>
</div>
<table class="tableblock frame-all grid-all" style="width:100%; ">
<colgroup>
<col style="width:20%;">
<col style="width:20%;">
<col style="width:20%;">
<col style="width:20%;">
<col style="width:20%;"> 
</colgroup>
<thead>
<tr>
<th class="tableblock halign-left valign-top">Name</th>
<th class="tableblock halign-left valign-top">Description</th>
<th class="tableblock halign-left valign-top">Required</th>
<th class="tableblock halign-left valign-top">Schema</th>
<th class="tableblock halign-left valign-top">Default</th>
</tr>
</thead>
<tbody>
<tr>
<td class="tableblock halign-left valign-top"><p class="tableblock">observedGeneration</p></td>
<td class="tableblock halign-left valign-top"><p class="tableblock">The generation observed by the deployment controller.</p></td>
<td class="tableblock halign-left valign-top"><p class="tableblock">false</p></td>
<td class="tableblock halign-left valign-top"><p class="tableblock">integer (int64)</p></td>
<td class="tableblock halign-left valign-top"></td>
</tr>
<tr>
<td class="tableblock halign-left valign-top"><p class="tableblock">replicas</p></td>
<td class="tableblock halign-left valign-top"><p class="tableblock">Total number of non-terminated pods targeted by this deployment (their labels match the selector).</p></td>
<td class="tableblock halign-left valign-top"><p class="tableblock">false</p></td>
<td class="tableblock halign-left valign-top"><p class="tableblock">integer (int32)</p></td>
<td class="tableblock halign-left valign-top"></td>
</tr>
<tr>
<td class="tableblock halign-left valign-top"><p class="tableblock">updatedReplicas</p></td>
<td class="tableblock halign-left valign-top"><p class="tableblock">Total number of non-terminated pods targeted by this deployment that have the desired template spec.</p></td>
<td class="tableblock halign-left valign-top"><p class="tableblock">false</p></td>
<td class="tableblock halign-left valign-top"><p class="tableblock">integer (int32)</p></td>
<td class="tableblock halign-left valign-top"></td>
</tr>
<tr>
<td class="tableblock halign-left valign-top"><p class="tableblock">availableReplicas</p></td>
<td class="tableblock halign-left valign-top"><p class="tableblock">Total number of available pods (ready for at least minReadySeconds) targeted by this deployment.</p></td>
<td class="tableblock halign-left valign-top"><p class="tableblock">false</p></td>
<td class="tableblock halign-left valign-top"><p class="tableblock">integer (int32)</p></td>
<td class="tableblock halign-left valign-top"></td>
</tr>
<tr>
<td class="tableblock halign-left valign-top"><p class="tableblock">unavailableReplicas</p></td>
<td class="tableblock halign-left valign-top"><p class="tableblock">Total number of unavailable pods targeted by this deployment.</p></td>
<td class="tableblock halign-left valign-top"><p class="tableblock">false</p></td>
<td class="tableblock halign-left valign-top"><p class="tableblock">integer (int32)</p></td>
<td class="tableblock halign-left valign-top"></td>
</tr>
</tbody>
</table>

</div>
<div class="sect2">
<h3 id="_v1beta1_daemonsetstatus">v1beta1.DaemonSetStatus</h3>
<div class="paragraph">
<p>DaemonSetStatus represents the current status of a daemon set.</p>
</div>
<table class="tableblock frame-all grid-all" style="width:100%; ">
<colgroup>
<col style="width:20%;">
<col style="width:20%;">
<col style="width:20%;">
<col style="width:20%;">
<col style="width:20%;"> 
</colgroup>
<thead>
<tr>
<th class="tableblock halign-left valign-top">Name</th>
<th class="tableblock halign-left valign-top">Description</th>
<th class="tableblock halign-left valign-top">Required</th>
<th class="tableblock halign-left valign-top">Schema</th>
<th class="tableblock halign-left valign-top">Default</th>
</tr>
</thead>
<tbody>
<tr>
<td class="tableblock halign-left valign-top"><p class="tableblock">currentNumberScheduled</p></td>
<td class="tableblock halign-left valign-top"><p class="tableblock">CurrentNumberScheduled is the number of nodes that are running at least 1 daemon pod and are supposed to run the daemon pod. More info: <a href="http://releases.k8s.io/release-1.3/docs/admin/daemons.md">http://releases.k8s.io/release-1.3/docs/admin/daemons.md</a></p></td>
<td class="tableblock halign-left valign-top"><p class="tableblock">true</p></td>
<td class="tableblock halign-left valign-top"><p class="tableblock">integer (int32)</p></td>
<td class="tableblock halign-left valign-top"></td>
</tr>
<tr>
<td class="tableblock halign-left valign-top"><p class="tableblock">numberMisscheduled</p></td>
<td class="tableblock halign-left valign-top"><p class="tableblock">NumberMisscheduled is the number of nodes that are running the daemon pod, but are not supposed to run the daemon pod. More info: <a href="http://releases.k8s.io/release-1.3/docs/admin/daemons.md">http://releases.k8s.io/release-1.3/docs/admin/daemons.md</a></p></td>
<td class="tableblock halign-left valign-top"><p class="tableblock">true</p></td>
<td class="tableblock halign-left valign-top"><p class="tableblock">integer (int32)</p></td>
<td class="tableblock halign-left valign-top"></td>
</tr>
<tr>
<td class="tableblock halign-left valign-top"><p class="tableblock">desiredNumberScheduled</p></td>
<td class="tableblock halign-left valign-top"><p class="tableblock">DesiredNumberScheduled is the total number of nodes that should be running the daemon pod (including nodes correctly running the daemon pod). More info: <a href="http://releases.k8s.io/release-1.3/docs/admin/daemons.md">http://releases.k8s.io/release-1.3/docs/admin/daemons.md</a></p></td>
<td class="tableblock halign-left valign-top"><p class="tableblock">true</p></td>
<td class="tableblock halign-left valign-top"><p class="tableblock">integer (int32)</p></td>
<td class="tableblock halign-left valign-top"></td>
</tr>
</tbody>
</table>

</div>
<div class="sect2">
<h3 id="_v1beta1_job">v1beta1.Job</h3>
<div class="paragraph">
<p>Job represents the configuration of a single job.</p>
</div>
<table class="tableblock frame-all grid-all" style="width:100%; ">
<colgroup>
<col style="width:20%;">
<col style="width:20%;">
<col style="width:20%;">
<col style="width:20%;">
<col style="width:20%;"> 
</colgroup>
<thead>
<tr>
<th class="tableblock halign-left valign-top">Name</th>
<th class="tableblock halign-left valign-top">Description</th>
<th class="tableblock halign-left valign-top">Required</th>
<th class="tableblock halign-left valign-top">Schema</th>
<th class="tableblock halign-left valign-top">Default</th>
</tr>
</thead>
<tbody>
<tr>
<td class="tableblock halign-left valign-top"><p class="tableblock">kind</p></td>
<td class="tableblock halign-left valign-top"><p class="tableblock">Kind is a string value representing the REST resource this object represents. Servers may infer this from the endpoint the client submits requests to. Cannot be updated. In CamelCase. More info: <a href="http://releases.k8s.io/release-1.3/docs/devel/api-conventions.md#types-kinds">http://releases.k8s.io/release-1.3/docs/devel/api-conventions.md#types-kinds</a></p></td>
<td class="tableblock halign-left valign-top"><p class="tableblock">false</p></td>
<td class="tableblock halign-left valign-top"><p class="tableblock">string</p></td>
<td class="tableblock halign-left valign-top"></td>
</tr>
<tr>
<td class="tableblock halign-left valign-top"><p class="tableblock">apiVersion</p></td>
<td class="tableblock halign-left valign-top"><p class="tableblock">APIVersion defines the versioned schema of this representation of an object. Servers should convert recognized schemas to the latest internal value, and may reject unrecognized values. More info: <a href="http://releases.k8s.io/release-1.3/docs/devel/api-conventions.md#resources">http://releases.k8s.io/release-1.3/docs/devel/api-conventions.md#resources</a></p></td>
<td class="tableblock halign-left valign-top"><p class="tableblock">false</p></td>
<td class="tableblock halign-left valign-top"><p class="tableblock">string</p></td>
<td class="tableblock halign-left valign-top"></td>
</tr>
<tr>
<td class="tableblock halign-left valign-top"><p class="tableblock">metadata</p></td>
<td class="tableblock halign-left valign-top"><p class="tableblock">Standard object&#8217;s metadata. More info: <a href="http://releases.k8s.io/release-1.3/docs/devel/api-conventions.md#metadata">http://releases.k8s.io/release-1.3/docs/devel/api-conventions.md#metadata</a></p></td>
<td class="tableblock halign-left valign-top"><p class="tableblock">false</p></td>
<td class="tableblock halign-left valign-top"><p class="tableblock"><a href="#_v1_objectmeta">v1.ObjectMeta</a></p></td>
<td class="tableblock halign-left valign-top"></td>
</tr>
<tr>
<td class="tableblock halign-left valign-top"><p class="tableblock">spec</p></td>
<td class="tableblock halign-left valign-top"><p class="tableblock">Spec is a structure defining the expected behavior of a job. More info: <a href="http://releases.k8s.io/release-1.3/docs/devel/api-conventions.md#spec-and-status">http://releases.k8s.io/release-1.3/docs/devel/api-conventions.md#spec-and-status</a></p></td>
<td class="tableblock halign-left valign-top"><p class="tableblock">false</p></td>
<td class="tableblock halign-left valign-top"><p class="tableblock"><a href="#_v1beta1_jobspec">v1beta1.JobSpec</a></p></td>
<td class="tableblock halign-left valign-top"></td>
</tr>
<tr>
<td class="tableblock halign-left valign-top"><p class="tableblock">status</p></td>
<td class="tableblock halign-left valign-top"><p class="tableblock">Status is a structure describing current status of a job. More info: <a href="http://releases.k8s.io/release-1.3/docs/devel/api-conventions.md#spec-and-status">http://releases.k8s.io/release-1.3/docs/devel/api-conventions.md#spec-and-status</a></p></td>
<td class="tableblock halign-left valign-top"><p class="tableblock">false</p></td>
<td class="tableblock halign-left valign-top"><p class="tableblock"><a href="#_v1beta1_jobstatus">v1beta1.JobStatus</a></p></td>
<td class="tableblock halign-left valign-top"></td>
</tr>
</tbody>
</table>

</div>
<div class="sect2">
<h3 id="_v1_preconditions">v1.Preconditions</h3>
<div class="paragraph">
<p>Preconditions must be fulfilled before an operation (update, delete, etc.) is carried out.</p>
</div>
<table class="tableblock frame-all grid-all" style="width:100%; ">
<colgroup>
<col style="width:20%;">
<col style="width:20%;">
<col style="width:20%;">
<col style="width:20%;">
<col style="width:20%;"> 
</colgroup>
<thead>
<tr>
<th class="tableblock halign-left valign-top">Name</th>
<th class="tableblock halign-left valign-top">Description</th>
<th class="tableblock halign-left valign-top">Required</th>
<th class="tableblock halign-left valign-top">Schema</th>
<th class="tableblock halign-left valign-top">Default</th>
</tr>
</thead>
<tbody>
<tr>
<td class="tableblock halign-left valign-top"><p class="tableblock">uid</p></td>
<td class="tableblock halign-left valign-top"><p class="tableblock">Specifies the target UID.</p></td>
<td class="tableblock halign-left valign-top"><p class="tableblock">false</p></td>
<td class="tableblock halign-left valign-top"><p class="tableblock"><a href="#_types_uid">types.UID</a></p></td>
<td class="tableblock halign-left valign-top"></td>
</tr>
</tbody>
</table>

</div>
<div class="sect2">
<h3 id="_v1_objectfieldselector">v1.ObjectFieldSelector</h3>
<div class="paragraph">
<p>ObjectFieldSelector selects an APIVersioned field of an object.</p>
</div>
<table class="tableblock frame-all grid-all" style="width:100%; ">
<colgroup>
<col style="width:20%;">
<col style="width:20%;">
<col style="width:20%;">
<col style="width:20%;">
<col style="width:20%;"> 
</colgroup>
<thead>
<tr>
<th class="tableblock halign-left valign-top">Name</th>
<th class="tableblock halign-left valign-top">Description</th>
<th class="tableblock halign-left valign-top">Required</th>
<th class="tableblock halign-left valign-top">Schema</th>
<th class="tableblock halign-left valign-top">Default</th>
</tr>
</thead>
<tbody>
<tr>
<td class="tableblock halign-left valign-top"><p class="tableblock">apiVersion</p></td>
<td class="tableblock halign-left valign-top"><p class="tableblock">Version of the schema the FieldPath is written in terms of, defaults to "v1".</p></td>
<td class="tableblock halign-left valign-top"><p class="tableblock">false</p></td>
<td class="tableblock halign-left valign-top"><p class="tableblock">string</p></td>
<td class="tableblock halign-left valign-top"></td>
</tr>
<tr>
<td class="tableblock halign-left valign-top"><p class="tableblock">fieldPath</p></td>
<td class="tableblock halign-left valign-top"><p class="tableblock">Path of the field to select in the specified API version.</p></td>
<td class="tableblock halign-left valign-top"><p class="tableblock">true</p></td>
<td class="tableblock halign-left valign-top"><p class="tableblock">string</p></td>
<td class="tableblock halign-left valign-top"></td>
</tr>
</tbody>
</table>

</div>
<div class="sect2">
<h3 id="_v1_selinuxoptions">v1.SELinuxOptions</h3>
<div class="paragraph">
<p>SELinuxOptions are the labels to be applied to the container</p>
</div>
<table class="tableblock frame-all grid-all" style="width:100%; ">
<colgroup>
<col style="width:20%;">
<col style="width:20%;">
<col style="width:20%;">
<col style="width:20%;">
<col style="width:20%;"> 
</colgroup>
<thead>
<tr>
<th class="tableblock halign-left valign-top">Name</th>
<th class="tableblock halign-left valign-top">Description</th>
<th class="tableblock halign-left valign-top">Required</th>
<th class="tableblock halign-left valign-top">Schema</th>
<th class="tableblock halign-left valign-top">Default</th>
</tr>
</thead>
<tbody>
<tr>
<td class="tableblock halign-left valign-top"><p class="tableblock">user</p></td>
<td class="tableblock halign-left valign-top"><p class="tableblock">User is a SELinux user label that applies to the container.</p></td>
<td class="tableblock halign-left valign-top"><p class="tableblock">false</p></td>
<td class="tableblock halign-left valign-top"><p class="tableblock">string</p></td>
<td class="tableblock halign-left valign-top"></td>
</tr>
<tr>
<td class="tableblock halign-left valign-top"><p class="tableblock">role</p></td>
<td class="tableblock halign-left valign-top"><p class="tableblock">Role is a SELinux role label that applies to the container.</p></td>
<td class="tableblock halign-left valign-top"><p class="tableblock">false</p></td>
<td class="tableblock halign-left valign-top"><p class="tableblock">string</p></td>
<td class="tableblock halign-left valign-top"></td>
</tr>
<tr>
<td class="tableblock halign-left valign-top"><p class="tableblock">type</p></td>
<td class="tableblock halign-left valign-top"><p class="tableblock">Type is a SELinux type label that applies to the container.</p></td>
<td class="tableblock halign-left valign-top"><p class="tableblock">false</p></td>
<td class="tableblock halign-left valign-top"><p class="tableblock">string</p></td>
<td class="tableblock halign-left valign-top"></td>
</tr>
<tr>
<td class="tableblock halign-left valign-top"><p class="tableblock">level</p></td>
<td class="tableblock halign-left valign-top"><p class="tableblock">Level is SELinux level label that applies to the container.</p></td>
<td class="tableblock halign-left valign-top"><p class="tableblock">false</p></td>
<td class="tableblock halign-left valign-top"><p class="tableblock">string</p></td>
<td class="tableblock halign-left valign-top"></td>
</tr>
</tbody>
</table>

</div>
<div class="sect2">
<h3 id="_v1_volumemount">v1.VolumeMount</h3>
<div class="paragraph">
<p>VolumeMount describes a mounting of a Volume within a container.</p>
</div>
<table class="tableblock frame-all grid-all" style="width:100%; ">
<colgroup>
<col style="width:20%;">
<col style="width:20%;">
<col style="width:20%;">
<col style="width:20%;">
<col style="width:20%;"> 
</colgroup>
<thead>
<tr>
<th class="tableblock halign-left valign-top">Name</th>
<th class="tableblock halign-left valign-top">Description</th>
<th class="tableblock halign-left valign-top">Required</th>
<th class="tableblock halign-left valign-top">Schema</th>
<th class="tableblock halign-left valign-top">Default</th>
</tr>
</thead>
<tbody>
<tr>
<td class="tableblock halign-left valign-top"><p class="tableblock">name</p></td>
<td class="tableblock halign-left valign-top"><p class="tableblock">This must match the Name of a Volume.</p></td>
<td class="tableblock halign-left valign-top"><p class="tableblock">true</p></td>
<td class="tableblock halign-left valign-top"><p class="tableblock">string</p></td>
<td class="tableblock halign-left valign-top"></td>
</tr>
<tr>
<td class="tableblock halign-left valign-top"><p class="tableblock">readOnly</p></td>
<td class="tableblock halign-left valign-top"><p class="tableblock">Mounted read-only if true, read-write otherwise (false or unspecified). Defaults to false.</p></td>
<td class="tableblock halign-left valign-top"><p class="tableblock">false</p></td>
<td class="tableblock halign-left valign-top"><p class="tableblock">boolean</p></td>
<td class="tableblock halign-left valign-top"><p class="tableblock">false</p></td>
</tr>
<tr>
<td class="tableblock halign-left valign-top"><p class="tableblock">mountPath</p></td>
<td class="tableblock halign-left valign-top"><p class="tableblock">Path within the container at which the volume should be mounted.  Must not contain <em>:</em>.</p></td>
<td class="tableblock halign-left valign-top"><p class="tableblock">true</p></td>
<td class="tableblock halign-left valign-top"><p class="tableblock">string</p></td>
<td class="tableblock halign-left valign-top"></td>
</tr>
<tr>
<td class="tableblock halign-left valign-top"><p class="tableblock">subPath</p></td>
<td class="tableblock halign-left valign-top"><p class="tableblock">Path within the volume from which the container&#8217;s volume should be mounted. Defaults to "" (volume&#8217;s root).</p></td>
<td class="tableblock halign-left valign-top"><p class="tableblock">false</p></td>
<td class="tableblock halign-left valign-top"><p class="tableblock">string</p></td>
<td class="tableblock halign-left valign-top"></td>
</tr>
</tbody>
</table>

</div>
<div class="sect2">
<h3 id="_v1beta1_ingressspec">v1beta1.IngressSpec</h3>
<div class="paragraph">
<p>IngressSpec describes the Ingress the user wishes to exist.</p>
</div>
<table class="tableblock frame-all grid-all" style="width:100%; ">
<colgroup>
<col style="width:20%;">
<col style="width:20%;">
<col style="width:20%;">
<col style="width:20%;">
<col style="width:20%;"> 
</colgroup>
<thead>
<tr>
<th class="tableblock halign-left valign-top">Name</th>
<th class="tableblock halign-left valign-top">Description</th>
<th class="tableblock halign-left valign-top">Required</th>
<th class="tableblock halign-left valign-top">Schema</th>
<th class="tableblock halign-left valign-top">Default</th>
</tr>
</thead>
<tbody>
<tr>
<td class="tableblock halign-left valign-top"><p class="tableblock">backend</p></td>
<td class="tableblock halign-left valign-top"><p class="tableblock">A default backend capable of servicing requests that don&#8217;t match any rule. At least one of <em>backend</em> or <em>rules</em> must be specified. This field is optional to allow the loadbalancer controller or defaulting logic to specify a global default.</p></td>
<td class="tableblock halign-left valign-top"><p class="tableblock">false</p></td>
<td class="tableblock halign-left valign-top"><p class="tableblock"><a href="#_v1beta1_ingressbackend">v1beta1.IngressBackend</a></p></td>
<td class="tableblock halign-left valign-top"></td>
</tr>
<tr>
<td class="tableblock halign-left valign-top"><p class="tableblock">tls</p></td>
<td class="tableblock halign-left valign-top"><p class="tableblock">TLS configuration. Currently the Ingress only supports a single TLS port, 443. If multiple members of this list specify different hosts, they will be multiplexed on the same port according to the hostname specified through the SNI TLS extension, if the ingress controller fulfilling the ingress supports SNI.</p></td>
<td class="tableblock halign-left valign-top"><p class="tableblock">false</p></td>
<td class="tableblock halign-left valign-top"><p class="tableblock"><a href="#_v1beta1_ingresstls">v1beta1.IngressTLS</a> array</p></td>
<td class="tableblock halign-left valign-top"></td>
</tr>
<tr>
<td class="tableblock halign-left valign-top"><p class="tableblock">rules</p></td>
<td class="tableblock halign-left valign-top"><p class="tableblock">A list of host rules used to configure the Ingress. If unspecified, or no rule matches, all traffic is sent to the default backend.</p></td>
<td class="tableblock halign-left valign-top"><p class="tableblock">false</p></td>
<td class="tableblock halign-left valign-top"><p class="tableblock"><a href="#_v1beta1_ingressrule">v1beta1.IngressRule</a> array</p></td>
<td class="tableblock halign-left valign-top"></td>
</tr>
</tbody>
</table>

</div>
<div class="sect2">
<h3 id="_v1beta1_ingressbackend">v1beta1.IngressBackend</h3>
<div class="paragraph">
<p>IngressBackend describes all endpoints for a given service and port.</p>
</div>
<table class="tableblock frame-all grid-all" style="width:100%; ">
<colgroup>
<col style="width:20%;">
<col style="width:20%;">
<col style="width:20%;">
<col style="width:20%;">
<col style="width:20%;"> 
</colgroup>
<thead>
<tr>
<th class="tableblock halign-left valign-top">Name</th>
<th class="tableblock halign-left valign-top">Description</th>
<th class="tableblock halign-left valign-top">Required</th>
<th class="tableblock halign-left valign-top">Schema</th>
<th class="tableblock halign-left valign-top">Default</th>
</tr>
</thead>
<tbody>
<tr>
<td class="tableblock halign-left valign-top"><p class="tableblock">serviceName</p></td>
<td class="tableblock halign-left valign-top"><p class="tableblock">Specifies the name of the referenced service.</p></td>
<td class="tableblock halign-left valign-top"><p class="tableblock">true</p></td>
<td class="tableblock halign-left valign-top"><p class="tableblock">string</p></td>
<td class="tableblock halign-left valign-top"></td>
</tr>
<tr>
<td class="tableblock halign-left valign-top"><p class="tableblock">servicePort</p></td>
<td class="tableblock halign-left valign-top"><p class="tableblock">Specifies the port of the referenced service.</p></td>
<td class="tableblock halign-left valign-top"><p class="tableblock">true</p></td>
<td class="tableblock halign-left valign-top"><p class="tableblock">string</p></td>
<td class="tableblock halign-left valign-top"></td>
</tr>
</tbody>
</table>

</div>
<div class="sect2">
<h3 id="_v1beta1_replicasetlist">v1beta1.ReplicaSetList</h3>
<div class="paragraph">
<p>ReplicaSetList is a collection of ReplicaSets.</p>
</div>
<table class="tableblock frame-all grid-all" style="width:100%; ">
<colgroup>
<col style="width:20%;">
<col style="width:20%;">
<col style="width:20%;">
<col style="width:20%;">
<col style="width:20%;"> 
</colgroup>
<thead>
<tr>
<th class="tableblock halign-left valign-top">Name</th>
<th class="tableblock halign-left valign-top">Description</th>
<th class="tableblock halign-left valign-top">Required</th>
<th class="tableblock halign-left valign-top">Schema</th>
<th class="tableblock halign-left valign-top">Default</th>
</tr>
</thead>
<tbody>
<tr>
<td class="tableblock halign-left valign-top"><p class="tableblock">kind</p></td>
<td class="tableblock halign-left valign-top"><p class="tableblock">Kind is a string value representing the REST resource this object represents. Servers may infer this from the endpoint the client submits requests to. Cannot be updated. In CamelCase. More info: <a href="http://releases.k8s.io/release-1.3/docs/devel/api-conventions.md#types-kinds">http://releases.k8s.io/release-1.3/docs/devel/api-conventions.md#types-kinds</a></p></td>
<td class="tableblock halign-left valign-top"><p class="tableblock">false</p></td>
<td class="tableblock halign-left valign-top"><p class="tableblock">string</p></td>
<td class="tableblock halign-left valign-top"></td>
</tr>
<tr>
<td class="tableblock halign-left valign-top"><p class="tableblock">apiVersion</p></td>
<td class="tableblock halign-left valign-top"><p class="tableblock">APIVersion defines the versioned schema of this representation of an object. Servers should convert recognized schemas to the latest internal value, and may reject unrecognized values. More info: <a href="http://releases.k8s.io/release-1.3/docs/devel/api-conventions.md#resources">http://releases.k8s.io/release-1.3/docs/devel/api-conventions.md#resources</a></p></td>
<td class="tableblock halign-left valign-top"><p class="tableblock">false</p></td>
<td class="tableblock halign-left valign-top"><p class="tableblock">string</p></td>
<td class="tableblock halign-left valign-top"></td>
</tr>
<tr>
<td class="tableblock halign-left valign-top"><p class="tableblock">metadata</p></td>
<td class="tableblock halign-left valign-top"><p class="tableblock">Standard list metadata. More info: <a href="http://releases.k8s.io/release-1.3/docs/devel/api-conventions.md#types-kinds">http://releases.k8s.io/release-1.3/docs/devel/api-conventions.md#types-kinds</a></p></td>
<td class="tableblock halign-left valign-top"><p class="tableblock">false</p></td>
<td class="tableblock halign-left valign-top"><p class="tableblock"><a href="#_unversioned_listmeta">unversioned.ListMeta</a></p></td>
<td class="tableblock halign-left valign-top"></td>
</tr>
<tr>
<td class="tableblock halign-left valign-top"><p class="tableblock">items</p></td>
<td class="tableblock halign-left valign-top"><p class="tableblock">List of ReplicaSets. More info: <a href="http://releases.k8s.io/release-1.3/docs/user-guide/replication-controller.md">http://releases.k8s.io/release-1.3/docs/user-guide/replication-controller.md</a></p></td>
<td class="tableblock halign-left valign-top"><p class="tableblock">true</p></td>
<td class="tableblock halign-left valign-top"><p class="tableblock"><a href="#_v1beta1_replicaset">v1beta1.ReplicaSet</a> array</p></td>
<td class="tableblock halign-left valign-top"></td>
</tr>
</tbody>
</table>

</div>
<div class="sect2">
<h3 id="_v1_cephfsvolumesource">v1.CephFSVolumeSource</h3>
<div class="paragraph">
<p>Represents a Ceph Filesystem mount that lasts the lifetime of a pod Cephfs volumes do not support ownership management or SELinux relabeling.</p>
</div>
<table class="tableblock frame-all grid-all" style="width:100%; ">
<colgroup>
<col style="width:20%;">
<col style="width:20%;">
<col style="width:20%;">
<col style="width:20%;">
<col style="width:20%;"> 
</colgroup>
<thead>
<tr>
<th class="tableblock halign-left valign-top">Name</th>
<th class="tableblock halign-left valign-top">Description</th>
<th class="tableblock halign-left valign-top">Required</th>
<th class="tableblock halign-left valign-top">Schema</th>
<th class="tableblock halign-left valign-top">Default</th>
</tr>
</thead>
<tbody>
<tr>
<td class="tableblock halign-left valign-top"><p class="tableblock">monitors</p></td>
<td class="tableblock halign-left valign-top"><p class="tableblock">Required: Monitors is a collection of Ceph monitors More info: <a href="http://releases.k8s.io/release-1.3/examples/cephfs/README.md#how-to-use-it">http://releases.k8s.io/release-1.3/examples/cephfs/README.md#how-to-use-it</a></p></td>
<td class="tableblock halign-left valign-top"><p class="tableblock">true</p></td>
<td class="tableblock halign-left valign-top"><p class="tableblock">string array</p></td>
<td class="tableblock halign-left valign-top"></td>
</tr>
<tr>
<td class="tableblock halign-left valign-top"><p class="tableblock">path</p></td>
<td class="tableblock halign-left valign-top"><p class="tableblock">Optional: Used as the mounted root, rather than the full Ceph tree, default is /</p></td>
<td class="tableblock halign-left valign-top"><p class="tableblock">false</p></td>
<td class="tableblock halign-left valign-top"><p class="tableblock">string</p></td>
<td class="tableblock halign-left valign-top"></td>
</tr>
<tr>
<td class="tableblock halign-left valign-top"><p class="tableblock">user</p></td>
<td class="tableblock halign-left valign-top"><p class="tableblock">Optional: User is the rados user name, default is admin More info: <a href="http://releases.k8s.io/release-1.3/examples/cephfs/README.md#how-to-use-it">http://releases.k8s.io/release-1.3/examples/cephfs/README.md#how-to-use-it</a></p></td>
<td class="tableblock halign-left valign-top"><p class="tableblock">false</p></td>
<td class="tableblock halign-left valign-top"><p class="tableblock">string</p></td>
<td class="tableblock halign-left valign-top"></td>
</tr>
<tr>
<td class="tableblock halign-left valign-top"><p class="tableblock">secretFile</p></td>
<td class="tableblock halign-left valign-top"><p class="tableblock">Optional: SecretFile is the path to key ring for User, default is /etc/ceph/user.secret More info: <a href="http://releases.k8s.io/release-1.3/examples/cephfs/README.md#how-to-use-it">http://releases.k8s.io/release-1.3/examples/cephfs/README.md#how-to-use-it</a></p></td>
<td class="tableblock halign-left valign-top"><p class="tableblock">false</p></td>
<td class="tableblock halign-left valign-top"><p class="tableblock">string</p></td>
<td class="tableblock halign-left valign-top"></td>
</tr>
<tr>
<td class="tableblock halign-left valign-top"><p class="tableblock">secretRef</p></td>
<td class="tableblock halign-left valign-top"><p class="tableblock">Optional: SecretRef is reference to the authentication secret for User, default is empty. More info: <a href="http://releases.k8s.io/release-1.3/examples/cephfs/README.md#how-to-use-it">http://releases.k8s.io/release-1.3/examples/cephfs/README.md#how-to-use-it</a></p></td>
<td class="tableblock halign-left valign-top"><p class="tableblock">false</p></td>
<td class="tableblock halign-left valign-top"><p class="tableblock"><a href="#_v1_localobjectreference">v1.LocalObjectReference</a></p></td>
<td class="tableblock halign-left valign-top"></td>
</tr>
<tr>
<td class="tableblock halign-left valign-top"><p class="tableblock">readOnly</p></td>
<td class="tableblock halign-left valign-top"><p class="tableblock">Optional: Defaults to false (read/write). ReadOnly here will force the ReadOnly setting in VolumeMounts. More info: <a href="http://releases.k8s.io/release-1.3/examples/cephfs/README.md#how-to-use-it">http://releases.k8s.io/release-1.3/examples/cephfs/README.md#how-to-use-it</a></p></td>
<td class="tableblock halign-left valign-top"><p class="tableblock">false</p></td>
<td class="tableblock halign-left valign-top"><p class="tableblock">boolean</p></td>
<td class="tableblock halign-left valign-top"><p class="tableblock">false</p></td>
</tr>
</tbody>
</table>

</div>
<div class="sect2">
<h3 id="_v1beta1_ingressstatus">v1beta1.IngressStatus</h3>
<div class="paragraph">
<p>IngressStatus describe the current state of the Ingress.</p>
</div>
<table class="tableblock frame-all grid-all" style="width:100%; ">
<colgroup>
<col style="width:20%;">
<col style="width:20%;">
<col style="width:20%;">
<col style="width:20%;">
<col style="width:20%;"> 
</colgroup>
<thead>
<tr>
<th class="tableblock halign-left valign-top">Name</th>
<th class="tableblock halign-left valign-top">Description</th>
<th class="tableblock halign-left valign-top">Required</th>
<th class="tableblock halign-left valign-top">Schema</th>
<th class="tableblock halign-left valign-top">Default</th>
</tr>
</thead>
<tbody>
<tr>
<td class="tableblock halign-left valign-top"><p class="tableblock">loadBalancer</p></td>
<td class="tableblock halign-left valign-top"><p class="tableblock">LoadBalancer contains the current status of the load-balancer.</p></td>
<td class="tableblock halign-left valign-top"><p class="tableblock">false</p></td>
<td class="tableblock halign-left valign-top"><p class="tableblock"><a href="#_v1_loadbalancerstatus">v1.LoadBalancerStatus</a></p></td>
<td class="tableblock halign-left valign-top"></td>
</tr>
</tbody>
</table>

</div>
<div class="sect2">
<h3 id="_v1_downwardapivolumesource">v1.DownwardAPIVolumeSource</h3>
<div class="paragraph">
<p>DownwardAPIVolumeSource represents a volume containing downward API info. Downward API volumes support ownership management and SELinux relabeling.</p>
</div>
<table class="tableblock frame-all grid-all" style="width:100%; ">
<colgroup>
<col style="width:20%;">
<col style="width:20%;">
<col style="width:20%;">
<col style="width:20%;">
<col style="width:20%;"> 
</colgroup>
<thead>
<tr>
<th class="tableblock halign-left valign-top">Name</th>
<th class="tableblock halign-left valign-top">Description</th>
<th class="tableblock halign-left valign-top">Required</th>
<th class="tableblock halign-left valign-top">Schema</th>
<th class="tableblock halign-left valign-top">Default</th>
</tr>
</thead>
<tbody>
<tr>
<td class="tableblock halign-left valign-top"><p class="tableblock">items</p></td>
<td class="tableblock halign-left valign-top"><p class="tableblock">Items is a list of downward API volume file</p></td>
<td class="tableblock halign-left valign-top"><p class="tableblock">false</p></td>
<td class="tableblock halign-left valign-top"><p class="tableblock"><a href="#_v1_downwardapivolumefile">v1.DownwardAPIVolumeFile</a> array</p></td>
<td class="tableblock halign-left valign-top"></td>
</tr>
</tbody>
</table>

</div>
<div class="sect2">
<h3 id="_unversioned_statuscause">unversioned.StatusCause</h3>
<div class="paragraph">
<p>StatusCause provides more information about an api.Status failure, including cases when multiple errors are encountered.</p>
</div>
<table class="tableblock frame-all grid-all" style="width:100%; ">
<colgroup>
<col style="width:20%;">
<col style="width:20%;">
<col style="width:20%;">
<col style="width:20%;">
<col style="width:20%;"> 
</colgroup>
<thead>
<tr>
<th class="tableblock halign-left valign-top">Name</th>
<th class="tableblock halign-left valign-top">Description</th>
<th class="tableblock halign-left valign-top">Required</th>
<th class="tableblock halign-left valign-top">Schema</th>
<th class="tableblock halign-left valign-top">Default</th>
</tr>
</thead>
<tbody>
<tr>
<td class="tableblock halign-left valign-top"><p class="tableblock">reason</p></td>
<td class="tableblock halign-left valign-top"><p class="tableblock">A machine-readable description of the cause of the error. If this value is empty there is no information available.</p></td>
<td class="tableblock halign-left valign-top"><p class="tableblock">false</p></td>
<td class="tableblock halign-left valign-top"><p class="tableblock">string</p></td>
<td class="tableblock halign-left valign-top"></td>
</tr>
<tr>
<td class="tableblock halign-left valign-top"><p class="tableblock">message</p></td>
<td class="tableblock halign-left valign-top"><p class="tableblock">A human-readable description of the cause of the error.  This field may be presented as-is to a reader.</p></td>
<td class="tableblock halign-left valign-top"><p class="tableblock">false</p></td>
<td class="tableblock halign-left valign-top"><p class="tableblock">string</p></td>
<td class="tableblock halign-left valign-top"></td>
</tr>
<tr>
<td class="tableblock halign-left valign-top"><p class="tableblock">field</p></td>
<td class="tableblock halign-left valign-top"><p class="tableblock">The field of the resource that has caused this error, as named by its JSON serialization. May include dot and postfix notation for nested attributes. Arrays are zero-indexed.  Fields may appear more than once in an array of causes due to fields having multiple errors. Optional.<br>
<br>
Examples:<br>
  "name" - the field "name" on the current resource<br>
  "items[0].name" - the field "name" on the first array entry in "items"</p></td>
<td class="tableblock halign-left valign-top"><p class="tableblock">false</p></td>
<td class="tableblock halign-left valign-top"><p class="tableblock">string</p></td>
<td class="tableblock halign-left valign-top"></td>
</tr>
</tbody>
</table>

</div>
<div class="sect2">
<h3 id="_v1beta1_networkpolicylist">v1beta1.NetworkPolicyList</h3>
<div class="paragraph">
<p>Network Policy List is a list of NetworkPolicy objects.</p>
</div>
<table class="tableblock frame-all grid-all" style="width:100%; ">
<colgroup>
<col style="width:20%;">
<col style="width:20%;">
<col style="width:20%;">
<col style="width:20%;">
<col style="width:20%;"> 
</colgroup>
<thead>
<tr>
<th class="tableblock halign-left valign-top">Name</th>
<th class="tableblock halign-left valign-top">Description</th>
<th class="tableblock halign-left valign-top">Required</th>
<th class="tableblock halign-left valign-top">Schema</th>
<th class="tableblock halign-left valign-top">Default</th>
</tr>
</thead>
<tbody>
<tr>
<td class="tableblock halign-left valign-top"><p class="tableblock">kind</p></td>
<td class="tableblock halign-left valign-top"><p class="tableblock">Kind is a string value representing the REST resource this object represents. Servers may infer this from the endpoint the client submits requests to. Cannot be updated. In CamelCase. More info: <a href="http://releases.k8s.io/release-1.3/docs/devel/api-conventions.md#types-kinds">http://releases.k8s.io/release-1.3/docs/devel/api-conventions.md#types-kinds</a></p></td>
<td class="tableblock halign-left valign-top"><p class="tableblock">false</p></td>
<td class="tableblock halign-left valign-top"><p class="tableblock">string</p></td>
<td class="tableblock halign-left valign-top"></td>
</tr>
<tr>
<td class="tableblock halign-left valign-top"><p class="tableblock">apiVersion</p></td>
<td class="tableblock halign-left valign-top"><p class="tableblock">APIVersion defines the versioned schema of this representation of an object. Servers should convert recognized schemas to the latest internal value, and may reject unrecognized values. More info: <a href="http://releases.k8s.io/release-1.3/docs/devel/api-conventions.md#resources">http://releases.k8s.io/release-1.3/docs/devel/api-conventions.md#resources</a></p></td>
<td class="tableblock halign-left valign-top"><p class="tableblock">false</p></td>
<td class="tableblock halign-left valign-top"><p class="tableblock">string</p></td>
<td class="tableblock halign-left valign-top"></td>
</tr>
<tr>
<td class="tableblock halign-left valign-top"><p class="tableblock">metadata</p></td>
<td class="tableblock halign-left valign-top"><p class="tableblock">Standard list metadata. More info: <a href="http://releases.k8s.io/release-1.3/docs/devel/api-conventions.md#metadata">http://releases.k8s.io/release-1.3/docs/devel/api-conventions.md#metadata</a></p></td>
<td class="tableblock halign-left valign-top"><p class="tableblock">false</p></td>
<td class="tableblock halign-left valign-top"><p class="tableblock"><a href="#_unversioned_listmeta">unversioned.ListMeta</a></p></td>
<td class="tableblock halign-left valign-top"></td>
</tr>
<tr>
<td class="tableblock halign-left valign-top"><p class="tableblock">items</p></td>
<td class="tableblock halign-left valign-top"><p class="tableblock">Items is a list of schema objects.</p></td>
<td class="tableblock halign-left valign-top"><p class="tableblock">true</p></td>
<td class="tableblock halign-left valign-top"><p class="tableblock"><a href="#_v1beta1_networkpolicy">v1beta1.NetworkPolicy</a> array</p></td>
<td class="tableblock halign-left valign-top"></td>
</tr>
</tbody>
</table>

</div>
<div class="sect2">
<h3 id="_v1_gcepersistentdiskvolumesource">v1.GCEPersistentDiskVolumeSource</h3>
<div class="paragraph">
<p>Represents a Persistent Disk resource in Google Compute Engine.</p>
</div>
<div class="paragraph">
<p>A GCE PD must exist before mounting to a container. The disk must also be in the same GCE project and zone as the kubelet. A GCE PD can only be mounted as read/write once or read-only many times. GCE PDs support ownership management and SELinux relabeling.</p>
</div>
<table class="tableblock frame-all grid-all" style="width:100%; ">
<colgroup>
<col style="width:20%;">
<col style="width:20%;">
<col style="width:20%;">
<col style="width:20%;">
<col style="width:20%;"> 
</colgroup>
<thead>
<tr>
<th class="tableblock halign-left valign-top">Name</th>
<th class="tableblock halign-left valign-top">Description</th>
<th class="tableblock halign-left valign-top">Required</th>
<th class="tableblock halign-left valign-top">Schema</th>
<th class="tableblock halign-left valign-top">Default</th>
</tr>
</thead>
<tbody>
<tr>
<td class="tableblock halign-left valign-top"><p class="tableblock">pdName</p></td>
<td class="tableblock halign-left valign-top"><p class="tableblock">Unique name of the PD resource in GCE. Used to identify the disk in GCE. More info: <a href="http://releases.k8s.io/release-1.3/docs/user-guide/volumes.md#gcepersistentdisk">http://releases.k8s.io/release-1.3/docs/user-guide/volumes.md#gcepersistentdisk</a></p></td>
<td class="tableblock halign-left valign-top"><p class="tableblock">true</p></td>
<td class="tableblock halign-left valign-top"><p class="tableblock">string</p></td>
<td class="tableblock halign-left valign-top"></td>
</tr>
<tr>
<td class="tableblock halign-left valign-top"><p class="tableblock">fsType</p></td>
<td class="tableblock halign-left valign-top"><p class="tableblock">Filesystem type of the volume that you want to mount. Tip: Ensure that the filesystem type is supported by the host operating system. Examples: "ext4", "xfs", "ntfs". Implicitly inferred to be "ext4" if unspecified. More info: <a href="http://releases.k8s.io/release-1.3/docs/user-guide/volumes.md#gcepersistentdisk">http://releases.k8s.io/release-1.3/docs/user-guide/volumes.md#gcepersistentdisk</a></p></td>
<td class="tableblock halign-left valign-top"><p class="tableblock">false</p></td>
<td class="tableblock halign-left valign-top"><p class="tableblock">string</p></td>
<td class="tableblock halign-left valign-top"></td>
</tr>
<tr>
<td class="tableblock halign-left valign-top"><p class="tableblock">partition</p></td>
<td class="tableblock halign-left valign-top"><p class="tableblock">The partition in the volume that you want to mount. If omitted, the default is to mount by volume name. Examples: For volume /dev/sda1, you specify the partition as "1". Similarly, the volume partition for /dev/sda is "0" (or you can leave the property empty). More info: <a href="http://releases.k8s.io/release-1.3/docs/user-guide/volumes.md#gcepersistentdisk">http://releases.k8s.io/release-1.3/docs/user-guide/volumes.md#gcepersistentdisk</a></p></td>
<td class="tableblock halign-left valign-top"><p class="tableblock">false</p></td>
<td class="tableblock halign-left valign-top"><p class="tableblock">integer (int32)</p></td>
<td class="tableblock halign-left valign-top"></td>
</tr>
<tr>
<td class="tableblock halign-left valign-top"><p class="tableblock">readOnly</p></td>
<td class="tableblock halign-left valign-top"><p class="tableblock">ReadOnly here will force the ReadOnly setting in VolumeMounts. Defaults to false. More info: <a href="http://releases.k8s.io/release-1.3/docs/user-guide/volumes.md#gcepersistentdisk">http://releases.k8s.io/release-1.3/docs/user-guide/volumes.md#gcepersistentdisk</a></p></td>
<td class="tableblock halign-left valign-top"><p class="tableblock">false</p></td>
<td class="tableblock halign-left valign-top"><p class="tableblock">boolean</p></td>
<td class="tableblock halign-left valign-top"><p class="tableblock">false</p></td>
</tr>
</tbody>
</table>

</div>
<div class="sect2">
<h3 id="_v1beta1_rollingupdatedeployment">v1beta1.RollingUpdateDeployment</h3>
<div class="paragraph">
<p>Spec to control the desired behavior of rolling update.</p>
</div>
<table class="tableblock frame-all grid-all" style="width:100%; ">
<colgroup>
<col style="width:20%;">
<col style="width:20%;">
<col style="width:20%;">
<col style="width:20%;">
<col style="width:20%;"> 
</colgroup>
<thead>
<tr>
<th class="tableblock halign-left valign-top">Name</th>
<th class="tableblock halign-left valign-top">Description</th>
<th class="tableblock halign-left valign-top">Required</th>
<th class="tableblock halign-left valign-top">Schema</th>
<th class="tableblock halign-left valign-top">Default</th>
</tr>
</thead>
<tbody>
<tr>
<td class="tableblock halign-left valign-top"><p class="tableblock">maxUnavailable</p></td>
<td class="tableblock halign-left valign-top"><p class="tableblock">The maximum number of pods that can be unavailable during the update. Value can be an absolute number (ex: 5) or a percentage of desired pods (ex: 10%). Absolute number is calculated from percentage by rounding up. This can not be 0 if MaxSurge is 0. By default, a fixed value of 1 is used. Example: when this is set to 30%, the old RC can be scaled down to 70% of desired pods immediately when the rolling update starts. Once new pods are ready, old RC can be scaled down further, followed by scaling up the new RC, ensuring that the total number of pods available at all times during the update is at least 70% of desired pods.</p></td>
<td class="tableblock halign-left valign-top"><p class="tableblock">false</p></td>
<td class="tableblock halign-left valign-top"><p class="tableblock">string</p></td>
<td class="tableblock halign-left valign-top"></td>
</tr>
<tr>
<td class="tableblock halign-left valign-top"><p class="tableblock">maxSurge</p></td>
<td class="tableblock halign-left valign-top"><p class="tableblock">The maximum number of pods that can be scheduled above the desired number of pods. Value can be an absolute number (ex: 5) or a percentage of desired pods (ex: 10%). This can not be 0 if MaxUnavailable is 0. Absolute number is calculated from percentage by rounding up. By default, a value of 1 is used. Example: when this is set to 30%, the new RC can be scaled up immediately when the rolling update starts, such that the total number of old and new pods do not exceed 130% of desired pods. Once old pods have been killed, new RC can be scaled up further, ensuring that total number of pods running at any time during the update is atmost 130% of desired pods.</p></td>
<td class="tableblock halign-left valign-top"><p class="tableblock">false</p></td>
<td class="tableblock halign-left valign-top"><p class="tableblock">string</p></td>
<td class="tableblock halign-left valign-top"></td>
</tr>
</tbody>
</table>

</div>
<div class="sect2">
<h3 id="_v1beta1_httpingressrulevalue">v1beta1.HTTPIngressRuleValue</h3>
<div class="paragraph">
<p>HTTPIngressRuleValue is a list of http selectors pointing to backends. In the example: <a href="http://&lt;host&gt;/&lt;path&gt;?&lt;searchpart&gt;">http://&lt;host&gt;/&lt;path&gt;?&lt;searchpart&gt;</a> &#8594; backend where where parts of the url correspond to RFC 3986, this resource will be used to match against everything after the last <em>/</em> and before the first <em>?</em> or <em>#</em>.</p>
</div>
<table class="tableblock frame-all grid-all" style="width:100%; ">
<colgroup>
<col style="width:20%;">
<col style="width:20%;">
<col style="width:20%;">
<col style="width:20%;">
<col style="width:20%;"> 
</colgroup>
<thead>
<tr>
<th class="tableblock halign-left valign-top">Name</th>
<th class="tableblock halign-left valign-top">Description</th>
<th class="tableblock halign-left valign-top">Required</th>
<th class="tableblock halign-left valign-top">Schema</th>
<th class="tableblock halign-left valign-top">Default</th>
</tr>
</thead>
<tbody>
<tr>
<td class="tableblock halign-left valign-top"><p class="tableblock">paths</p></td>
<td class="tableblock halign-left valign-top"><p class="tableblock">A collection of paths that map requests to backends.</p></td>
<td class="tableblock halign-left valign-top"><p class="tableblock">true</p></td>
<td class="tableblock halign-left valign-top"><p class="tableblock"><a href="#_v1beta1_httpingresspath">v1beta1.HTTPIngressPath</a> array</p></td>
<td class="tableblock halign-left valign-top"></td>
</tr>
</tbody>
</table>

</div>
<div class="sect2">
<h3 id="_v1_configmapvolumesource">v1.ConfigMapVolumeSource</h3>
<div class="paragraph">
<p>Adapts a ConfigMap into a volume.</p>
</div>
<div class="paragraph">
<p>The contents of the target ConfigMap&#8217;s Data field will be presented in a volume as files using the keys in the Data field as the file names, unless the items element is populated with specific mappings of keys to paths. ConfigMap volumes support ownership management and SELinux relabeling.</p>
</div>
<table class="tableblock frame-all grid-all" style="width:100%; ">
<colgroup>
<col style="width:20%;">
<col style="width:20%;">
<col style="width:20%;">
<col style="width:20%;">
<col style="width:20%;"> 
</colgroup>
<thead>
<tr>
<th class="tableblock halign-left valign-top">Name</th>
<th class="tableblock halign-left valign-top">Description</th>
<th class="tableblock halign-left valign-top">Required</th>
<th class="tableblock halign-left valign-top">Schema</th>
<th class="tableblock halign-left valign-top">Default</th>
</tr>
</thead>
<tbody>
<tr>
<td class="tableblock halign-left valign-top"><p class="tableblock">name</p></td>
<td class="tableblock halign-left valign-top"><p class="tableblock">Name of the referent. More info: <a href="http://releases.k8s.io/release-1.3/docs/user-guide/identifiers.md#names">http://releases.k8s.io/release-1.3/docs/user-guide/identifiers.md#names</a></p></td>
<td class="tableblock halign-left valign-top"><p class="tableblock">false</p></td>
<td class="tableblock halign-left valign-top"><p class="tableblock">string</p></td>
<td class="tableblock halign-left valign-top"></td>
</tr>
<tr>
<td class="tableblock halign-left valign-top"><p class="tableblock">items</p></td>
<td class="tableblock halign-left valign-top"><p class="tableblock">If unspecified, each key-value pair in the Data field of the referenced ConfigMap will be projected into the volume as a file whose name is the key and content is the value. If specified, the listed keys will be projected into the specified paths, and unlisted keys will not be present. If a key is specified which is not present in the ConfigMap, the volume setup will error. Paths must be relative and may not contain the <em>..</em> path or start with <em>..</em>.</p></td>
<td class="tableblock halign-left valign-top"><p class="tableblock">false</p></td>
<td class="tableblock halign-left valign-top"><p class="tableblock"><a href="#_v1_keytopath">v1.KeyToPath</a> array</p></td>
<td class="tableblock halign-left valign-top"></td>
</tr>
</tbody>
</table>

</div>
<div class="sect2">
<h3 id="_v1_gitrepovolumesource">v1.GitRepoVolumeSource</h3>
<div class="paragraph">
<p>Represents a volume that is populated with the contents of a git repository. Git repo volumes do not support ownership management. Git repo volumes support SELinux relabeling.</p>
</div>
<table class="tableblock frame-all grid-all" style="width:100%; ">
<colgroup>
<col style="width:20%;">
<col style="width:20%;">
<col style="width:20%;">
<col style="width:20%;">
<col style="width:20%;"> 
</colgroup>
<thead>
<tr>
<th class="tableblock halign-left valign-top">Name</th>
<th class="tableblock halign-left valign-top">Description</th>
<th class="tableblock halign-left valign-top">Required</th>
<th class="tableblock halign-left valign-top">Schema</th>
<th class="tableblock halign-left valign-top">Default</th>
</tr>
</thead>
<tbody>
<tr>
<td class="tableblock halign-left valign-top"><p class="tableblock">repository</p></td>
<td class="tableblock halign-left valign-top"><p class="tableblock">Repository URL</p></td>
<td class="tableblock halign-left valign-top"><p class="tableblock">true</p></td>
<td class="tableblock halign-left valign-top"><p class="tableblock">string</p></td>
<td class="tableblock halign-left valign-top"></td>
</tr>
<tr>
<td class="tableblock halign-left valign-top"><p class="tableblock">revision</p></td>
<td class="tableblock halign-left valign-top"><p class="tableblock">Commit hash for the specified revision.</p></td>
<td class="tableblock halign-left valign-top"><p class="tableblock">false</p></td>
<td class="tableblock halign-left valign-top"><p class="tableblock">string</p></td>
<td class="tableblock halign-left valign-top"></td>
</tr>
<tr>
<td class="tableblock halign-left valign-top"><p class="tableblock">directory</p></td>
<td class="tableblock halign-left valign-top"><p class="tableblock">Target directory name. Must not contain or start with <em>..</em>.  If <em>.</em> is supplied, the volume directory will be the git repository.  Otherwise, if specified, the volume will contain the git repository in the subdirectory with the given name.</p></td>
<td class="tableblock halign-left valign-top"><p class="tableblock">false</p></td>
<td class="tableblock halign-left valign-top"><p class="tableblock">string</p></td>
<td class="tableblock halign-left valign-top"></td>
</tr>
</tbody>
</table>

</div>
<div class="sect2">
<h3 id="__versioned_event">*versioned.Event</h3>

</div>
<div class="sect2">
<h3 id="_v1beta1_jobstatus">v1beta1.JobStatus</h3>
<div class="paragraph">
<p>JobStatus represents the current state of a Job.</p>
</div>
<table class="tableblock frame-all grid-all" style="width:100%; ">
<colgroup>
<col style="width:20%;">
<col style="width:20%;">
<col style="width:20%;">
<col style="width:20%;">
<col style="width:20%;"> 
</colgroup>
<thead>
<tr>
<th class="tableblock halign-left valign-top">Name</th>
<th class="tableblock halign-left valign-top">Description</th>
<th class="tableblock halign-left valign-top">Required</th>
<th class="tableblock halign-left valign-top">Schema</th>
<th class="tableblock halign-left valign-top">Default</th>
</tr>
</thead>
<tbody>
<tr>
<td class="tableblock halign-left valign-top"><p class="tableblock">conditions</p></td>
<td class="tableblock halign-left valign-top"><p class="tableblock">Conditions represent the latest available observations of an object&#8217;s current state. More info: <a href="http://releases.k8s.io/release-1.3/docs/user-guide/jobs.md">http://releases.k8s.io/release-1.3/docs/user-guide/jobs.md</a></p></td>
<td class="tableblock halign-left valign-top"><p class="tableblock">false</p></td>
<td class="tableblock halign-left valign-top"><p class="tableblock"><a href="#_v1beta1_jobcondition">v1beta1.JobCondition</a> array</p></td>
<td class="tableblock halign-left valign-top"></td>
</tr>
<tr>
<td class="tableblock halign-left valign-top"><p class="tableblock">startTime</p></td>
<td class="tableblock halign-left valign-top"><p class="tableblock">StartTime represents time when the job was acknowledged by the Job Manager. It is not guaranteed to be set in happens-before order across separate operations. It is represented in RFC3339 form and is in UTC.</p></td>
<td class="tableblock halign-left valign-top"><p class="tableblock">false</p></td>
<td class="tableblock halign-left valign-top"><p class="tableblock">string</p></td>
<td class="tableblock halign-left valign-top"></td>
</tr>
<tr>
<td class="tableblock halign-left valign-top"><p class="tableblock">completionTime</p></td>
<td class="tableblock halign-left valign-top"><p class="tableblock">CompletionTime represents time when the job was completed. It is not guaranteed to be set in happens-before order across separate operations. It is represented in RFC3339 form and is in UTC.</p></td>
<td class="tableblock halign-left valign-top"><p class="tableblock">false</p></td>
<td class="tableblock halign-left valign-top"><p class="tableblock">string</p></td>
<td class="tableblock halign-left valign-top"></td>
</tr>
<tr>
<td class="tableblock halign-left valign-top"><p class="tableblock">active</p></td>
<td class="tableblock halign-left valign-top"><p class="tableblock">Active is the number of actively running pods.</p></td>
<td class="tableblock halign-left valign-top"><p class="tableblock">false</p></td>
<td class="tableblock halign-left valign-top"><p class="tableblock">integer (int32)</p></td>
<td class="tableblock halign-left valign-top"></td>
</tr>
<tr>
<td class="tableblock halign-left valign-top"><p class="tableblock">succeeded</p></td>
<td class="tableblock halign-left valign-top"><p class="tableblock">Succeeded is the number of pods which reached Phase Succeeded.</p></td>
<td class="tableblock halign-left valign-top"><p class="tableblock">false</p></td>
<td class="tableblock halign-left valign-top"><p class="tableblock">integer (int32)</p></td>
<td class="tableblock halign-left valign-top"></td>
</tr>
<tr>
<td class="tableblock halign-left valign-top"><p class="tableblock">failed</p></td>
<td class="tableblock halign-left valign-top"><p class="tableblock">Failed is the number of pods which reached Phase Failed.</p></td>
<td class="tableblock halign-left valign-top"><p class="tableblock">false</p></td>
<td class="tableblock halign-left valign-top"><p class="tableblock">integer (int32)</p></td>
<td class="tableblock halign-left valign-top"></td>
</tr>
</tbody>
</table>

</div>
<div class="sect2">
<h3 id="_v1_capabilities">v1.Capabilities</h3>
<div class="paragraph">
<p>Adds and removes POSIX capabilities from running containers.</p>
</div>
<table class="tableblock frame-all grid-all" style="width:100%; ">
<colgroup>
<col style="width:20%;">
<col style="width:20%;">
<col style="width:20%;">
<col style="width:20%;">
<col style="width:20%;"> 
</colgroup>
<thead>
<tr>
<th class="tableblock halign-left valign-top">Name</th>
<th class="tableblock halign-left valign-top">Description</th>
<th class="tableblock halign-left valign-top">Required</th>
<th class="tableblock halign-left valign-top">Schema</th>
<th class="tableblock halign-left valign-top">Default</th>
</tr>
</thead>
<tbody>
<tr>
<td class="tableblock halign-left valign-top"><p class="tableblock">add</p></td>
<td class="tableblock halign-left valign-top"><p class="tableblock">Added capabilities</p></td>
<td class="tableblock halign-left valign-top"><p class="tableblock">false</p></td>
<td class="tableblock halign-left valign-top"><p class="tableblock"><a href="#_v1_capability">v1.Capability</a> array</p></td>
<td class="tableblock halign-left valign-top"></td>
</tr>
<tr>
<td class="tableblock halign-left valign-top"><p class="tableblock">drop</p></td>
<td class="tableblock halign-left valign-top"><p class="tableblock">Removed capabilities</p></td>
<td class="tableblock halign-left valign-top"><p class="tableblock">false</p></td>
<td class="tableblock halign-left valign-top"><p class="tableblock"><a href="#_v1_capability">v1.Capability</a> array</p></td>
<td class="tableblock halign-left valign-top"></td>
</tr>
</tbody>
</table>

</div>
<div class="sect2">
<h3 id="_v1_localobjectreference">v1.LocalObjectReference</h3>
<div class="paragraph">
<p>LocalObjectReference contains enough information to let you locate the referenced object inside the same namespace.</p>
</div>
<table class="tableblock frame-all grid-all" style="width:100%; ">
<colgroup>
<col style="width:20%;">
<col style="width:20%;">
<col style="width:20%;">
<col style="width:20%;">
<col style="width:20%;"> 
</colgroup>
<thead>
<tr>
<th class="tableblock halign-left valign-top">Name</th>
<th class="tableblock halign-left valign-top">Description</th>
<th class="tableblock halign-left valign-top">Required</th>
<th class="tableblock halign-left valign-top">Schema</th>
<th class="tableblock halign-left valign-top">Default</th>
</tr>
</thead>
<tbody>
<tr>
<td class="tableblock halign-left valign-top"><p class="tableblock">name</p></td>
<td class="tableblock halign-left valign-top"><p class="tableblock">Name of the referent. More info: <a href="http://releases.k8s.io/release-1.3/docs/user-guide/identifiers.md#names">http://releases.k8s.io/release-1.3/docs/user-guide/identifiers.md#names</a></p></td>
<td class="tableblock halign-left valign-top"><p class="tableblock">false</p></td>
<td class="tableblock halign-left valign-top"><p class="tableblock">string</p></td>
<td class="tableblock halign-left valign-top"></td>
</tr>
</tbody>
</table>

</div>
<div class="sect2">
<h3 id="_v1_execaction">v1.ExecAction</h3>
<div class="paragraph">
<p>ExecAction describes a "run in container" action.</p>
</div>
<table class="tableblock frame-all grid-all" style="width:100%; ">
<colgroup>
<col style="width:20%;">
<col style="width:20%;">
<col style="width:20%;">
<col style="width:20%;">
<col style="width:20%;"> 
</colgroup>
<thead>
<tr>
<th class="tableblock halign-left valign-top">Name</th>
<th class="tableblock halign-left valign-top">Description</th>
<th class="tableblock halign-left valign-top">Required</th>
<th class="tableblock halign-left valign-top">Schema</th>
<th class="tableblock halign-left valign-top">Default</th>
</tr>
</thead>
<tbody>
<tr>
<td class="tableblock halign-left valign-top"><p class="tableblock">command</p></td>
<td class="tableblock halign-left valign-top"><p class="tableblock">Command is the command line to execute inside the container, the working directory for the command  is root (<em>/</em>) in the container&#8217;s filesystem. The command is simply exec&#8217;d, it is not run inside a shell, so traditional shell instructions ('</p></td>
<td class="tableblock halign-left valign-top"><p class="tableblock">', etc) won&#8217;t work. To use a shell, you need to explicitly call out to that shell. Exit status of 0 is treated as live/healthy and non-zero is unhealthy.</p></td>
<td class="tableblock halign-left valign-top"><p class="tableblock">false</p></td>
<td class="tableblock halign-left valign-top"><p class="tableblock">string array</p></td>
</tr>
</tbody>
</table>

</div>
<div class="sect2">
<h3 id="_v1_objectmeta">v1.ObjectMeta</h3>
<div class="paragraph">
<p>ObjectMeta is metadata that all persisted resources must have, which includes all objects users must create.</p>
</div>
<table class="tableblock frame-all grid-all" style="width:100%; ">
<colgroup>
<col style="width:20%;">
<col style="width:20%;">
<col style="width:20%;">
<col style="width:20%;">
<col style="width:20%;"> 
</colgroup>
<thead>
<tr>
<th class="tableblock halign-left valign-top">Name</th>
<th class="tableblock halign-left valign-top">Description</th>
<th class="tableblock halign-left valign-top">Required</th>
<th class="tableblock halign-left valign-top">Schema</th>
<th class="tableblock halign-left valign-top">Default</th>
</tr>
</thead>
<tbody>
<tr>
<td class="tableblock halign-left valign-top"><p class="tableblock">name</p></td>
<td class="tableblock halign-left valign-top"><p class="tableblock">Name must be unique within a namespace. Is required when creating resources, although some resources may allow a client to request the generation of an appropriate name automatically. Name is primarily intended for creation idempotence and configuration definition. Cannot be updated. More info: <a href="http://releases.k8s.io/release-1.3/docs/user-guide/identifiers.md#names">http://releases.k8s.io/release-1.3/docs/user-guide/identifiers.md#names</a></p></td>
<td class="tableblock halign-left valign-top"><p class="tableblock">false</p></td>
<td class="tableblock halign-left valign-top"><p class="tableblock">string</p></td>
<td class="tableblock halign-left valign-top"></td>
</tr>
<tr>
<td class="tableblock halign-left valign-top"><p class="tableblock">generateName</p></td>
<td class="tableblock halign-left valign-top"><p class="tableblock">GenerateName is an optional prefix, used by the server, to generate a unique name ONLY IF the Name field has not been provided. If this field is used, the name returned to the client will be different than the name passed. This value will also be combined with a unique suffix. The provided value has the same validation rules as the Name field, and may be truncated by the length of the suffix required to make the value unique on the server.<br>
<br>
If this field is specified and the generated name exists, the server will NOT return a 409 - instead, it will either return 201 Created or 500 with Reason ServerTimeout indicating a unique name could not be found in the time allotted, and the client should retry (optionally after the time indicated in the Retry-After header).<br>
<br>
Applied only if Name is not specified. More info: <a href="http://releases.k8s.io/release-1.3/docs/devel/api-conventions.md#idempotency">http://releases.k8s.io/release-1.3/docs/devel/api-conventions.md#idempotency</a></p></td>
<td class="tableblock halign-left valign-top"><p class="tableblock">false</p></td>
<td class="tableblock halign-left valign-top"><p class="tableblock">string</p></td>
<td class="tableblock halign-left valign-top"></td>
</tr>
<tr>
<td class="tableblock halign-left valign-top"><p class="tableblock">namespace</p></td>
<td class="tableblock halign-left valign-top"><p class="tableblock">Namespace defines the space within each name must be unique. An empty namespace is equivalent to the "default" namespace, but "default" is the canonical representation. Not all objects are required to be scoped to a namespace - the value of this field for those objects will be empty.<br>
<br>
Must be a DNS_LABEL. Cannot be updated. More info: <a href="http://releases.k8s.io/release-1.3/docs/user-guide/namespaces.md">http://releases.k8s.io/release-1.3/docs/user-guide/namespaces.md</a></p></td>
<td class="tableblock halign-left valign-top"><p class="tableblock">false</p></td>
<td class="tableblock halign-left valign-top"><p class="tableblock">string</p></td>
<td class="tableblock halign-left valign-top"></td>
</tr>
<tr>
<td class="tableblock halign-left valign-top"><p class="tableblock">selfLink</p></td>
<td class="tableblock halign-left valign-top"><p class="tableblock">SelfLink is a URL representing this object. Populated by the system. Read-only.</p></td>
<td class="tableblock halign-left valign-top"><p class="tableblock">false</p></td>
<td class="tableblock halign-left valign-top"><p class="tableblock">string</p></td>
<td class="tableblock halign-left valign-top"></td>
</tr>
<tr>
<td class="tableblock halign-left valign-top"><p class="tableblock">uid</p></td>
<td class="tableblock halign-left valign-top"><p class="tableblock">UID is the unique in time and space value for this object. It is typically generated by the server on successful creation of a resource and is not allowed to change on PUT operations.<br>
<br>
Populated by the system. Read-only. More info: <a href="http://releases.k8s.io/release-1.3/docs/user-guide/identifiers.md#uids">http://releases.k8s.io/release-1.3/docs/user-guide/identifiers.md#uids</a></p></td>
<td class="tableblock halign-left valign-top"><p class="tableblock">false</p></td>
<td class="tableblock halign-left valign-top"><p class="tableblock">string</p></td>
<td class="tableblock halign-left valign-top"></td>
</tr>
<tr>
<td class="tableblock halign-left valign-top"><p class="tableblock">resourceVersion</p></td>
<td class="tableblock halign-left valign-top"><p class="tableblock">An opaque value that represents the internal version of this object that can be used by clients to determine when objects have changed. May be used for optimistic concurrency, change detection, and the watch operation on a resource or set of resources. Clients must treat these values as opaque and passed unmodified back to the server. They may only be valid for a particular resource or set of resources.<br>
<br>
Populated by the system. Read-only. Value must be treated as opaque by clients and . More info: <a href="http://releases.k8s.io/release-1.3/docs/devel/api-conventions.md#concurrency-control-and-consistency">http://releases.k8s.io/release-1.3/docs/devel/api-conventions.md#concurrency-control-and-consistency</a></p></td>
<td class="tableblock halign-left valign-top"><p class="tableblock">false</p></td>
<td class="tableblock halign-left valign-top"><p class="tableblock">string</p></td>
<td class="tableblock halign-left valign-top"></td>
</tr>
<tr>
<td class="tableblock halign-left valign-top"><p class="tableblock">generation</p></td>
<td class="tableblock halign-left valign-top"><p class="tableblock">A sequence number representing a specific generation of the desired state. Populated by the system. Read-only.</p></td>
<td class="tableblock halign-left valign-top"><p class="tableblock">false</p></td>
<td class="tableblock halign-left valign-top"><p class="tableblock">integer (int64)</p></td>
<td class="tableblock halign-left valign-top"></td>
</tr>
<tr>
<td class="tableblock halign-left valign-top"><p class="tableblock">creationTimestamp</p></td>
<td class="tableblock halign-left valign-top"><p class="tableblock">CreationTimestamp is a timestamp representing the server time when this object was created. It is not guaranteed to be set in happens-before order across separate operations. Clients may not set this value. It is represented in RFC3339 form and is in UTC.<br>
<br>
Populated by the system. Read-only. Null for lists. More info: <a href="http://releases.k8s.io/release-1.3/docs/devel/api-conventions.md#metadata">http://releases.k8s.io/release-1.3/docs/devel/api-conventions.md#metadata</a></p></td>
<td class="tableblock halign-left valign-top"><p class="tableblock">false</p></td>
<td class="tableblock halign-left valign-top"><p class="tableblock">string</p></td>
<td class="tableblock halign-left valign-top"></td>
</tr>
<tr>
<td class="tableblock halign-left valign-top"><p class="tableblock">deletionTimestamp</p></td>
<td class="tableblock halign-left valign-top"><p class="tableblock">DeletionTimestamp is RFC 3339 date and time at which this resource will be deleted. This field is set by the server when a graceful deletion is requested by the user, and is not directly settable by a client. The resource will be deleted (no longer visible from resource lists, and not reachable by name) after the time in this field. Once set, this value may not be unset or be set further into the future, although it may be shortened or the resource may be deleted prior to this time. For example, a user may request that a pod is deleted in 30 seconds. The Kubelet will react by sending a graceful termination signal to the containers in the pod. Once the resource is deleted in the API, the Kubelet will send a hard termination signal to the container. If not set, graceful deletion of the object has not been requested.<br>
<br>
Populated by the system when a graceful deletion is requested. Read-only. More info: <a href="http://releases.k8s.io/release-1.3/docs/devel/api-conventions.md#metadata">http://releases.k8s.io/release-1.3/docs/devel/api-conventions.md#metadata</a></p></td>
<td class="tableblock halign-left valign-top"><p class="tableblock">false</p></td>
<td class="tableblock halign-left valign-top"><p class="tableblock">string</p></td>
<td class="tableblock halign-left valign-top"></td>
</tr>
<tr>
<td class="tableblock halign-left valign-top"><p class="tableblock">deletionGracePeriodSeconds</p></td>
<td class="tableblock halign-left valign-top"><p class="tableblock">Number of seconds allowed for this object to gracefully terminate before it will be removed from the system. Only set when deletionTimestamp is also set. May only be shortened. Read-only.</p></td>
<td class="tableblock halign-left valign-top"><p class="tableblock">false</p></td>
<td class="tableblock halign-left valign-top"><p class="tableblock">integer (int64)</p></td>
<td class="tableblock halign-left valign-top"></td>
</tr>
<tr>
<td class="tableblock halign-left valign-top"><p class="tableblock">labels</p></td>
<td class="tableblock halign-left valign-top"><p class="tableblock">Map of string keys and values that can be used to organize and categorize (scope and select) objects. May match selectors of replication controllers and services. More info: <a href="http://releases.k8s.io/release-1.3/docs/user-guide/labels.md">http://releases.k8s.io/release-1.3/docs/user-guide/labels.md</a></p></td>
<td class="tableblock halign-left valign-top"><p class="tableblock">false</p></td>
<td class="tableblock halign-left valign-top"><p class="tableblock">object</p></td>
<td class="tableblock halign-left valign-top"></td>
</tr>
<tr>
<td class="tableblock halign-left valign-top"><p class="tableblock">annotations</p></td>
<td class="tableblock halign-left valign-top"><p class="tableblock">Annotations is an unstructured key value map stored with a resource that may be set by external tools to store and retrieve arbitrary metadata. They are not queryable and should be preserved when modifying objects. More info: <a href="http://releases.k8s.io/release-1.3/docs/user-guide/annotations.md">http://releases.k8s.io/release-1.3/docs/user-guide/annotations.md</a></p></td>
<td class="tableblock halign-left valign-top"><p class="tableblock">false</p></td>
<td class="tableblock halign-left valign-top"><p class="tableblock">object</p></td>
<td class="tableblock halign-left valign-top"></td>
</tr>
<tr>
<td class="tableblock halign-left valign-top"><p class="tableblock">ownerReferences</p></td>
<td class="tableblock halign-left valign-top"><p class="tableblock">List of objects depended by this object. If ALL objects in the list have been deleted, this object will be garbage collected. If this object is managed by a controller, then an entry in this list will point to this controller, with the controller field set to true. There cannot be more than one managing controller.</p></td>
<td class="tableblock halign-left valign-top"><p class="tableblock">false</p></td>
<td class="tableblock halign-left valign-top"><p class="tableblock"><a href="#_v1_ownerreference">v1.OwnerReference</a> array</p></td>
<td class="tableblock halign-left valign-top"></td>
</tr>
<tr>
<td class="tableblock halign-left valign-top"><p class="tableblock">finalizers</p></td>
<td class="tableblock halign-left valign-top"><p class="tableblock">Must be empty before the object is deleted from the registry. Each entry is an identifier for the responsible component that will remove the entry from the list. If the deletionTimestamp of the object is non-nil, entries in this list can only be removed.</p></td>
<td class="tableblock halign-left valign-top"><p class="tableblock">false</p></td>
<td class="tableblock halign-left valign-top"><p class="tableblock">string array</p></td>
<td class="tableblock halign-left valign-top"></td>
</tr>
</tbody>
</table>

</div>
<div class="sect2">
<h3 id="_v1beta1_replicasetspec">v1beta1.ReplicaSetSpec</h3>
<div class="paragraph">
<p>ReplicaSetSpec is the specification of a ReplicaSet.</p>
</div>
<table class="tableblock frame-all grid-all" style="width:100%; ">
<colgroup>
<col style="width:20%;">
<col style="width:20%;">
<col style="width:20%;">
<col style="width:20%;">
<col style="width:20%;"> 
</colgroup>
<thead>
<tr>
<th class="tableblock halign-left valign-top">Name</th>
<th class="tableblock halign-left valign-top">Description</th>
<th class="tableblock halign-left valign-top">Required</th>
<th class="tableblock halign-left valign-top">Schema</th>
<th class="tableblock halign-left valign-top">Default</th>
</tr>
</thead>
<tbody>
<tr>
<td class="tableblock halign-left valign-top"><p class="tableblock">replicas</p></td>
<td class="tableblock halign-left valign-top"><p class="tableblock">Replicas is the number of desired replicas. This is a pointer to distinguish between explicit zero and unspecified. Defaults to 1. More info: <a href="http://releases.k8s.io/release-1.3/docs/user-guide/replication-controller.md#what-is-a-replication-controller">http://releases.k8s.io/release-1.3/docs/user-guide/replication-controller.md#what-is-a-replication-controller</a></p></td>
<td class="tableblock halign-left valign-top"><p class="tableblock">false</p></td>
<td class="tableblock halign-left valign-top"><p class="tableblock">integer (int32)</p></td>
<td class="tableblock halign-left valign-top"></td>
</tr>
<tr>
<td class="tableblock halign-left valign-top"><p class="tableblock">selector</p></td>
<td class="tableblock halign-left valign-top"><p class="tableblock">Selector is a label query over pods that should match the replica count. If the selector is empty, it is defaulted to the labels present on the pod template. Label keys and values that must match in order to be controlled by this replica set. More info: <a href="http://releases.k8s.io/release-1.3/docs/user-guide/labels.md#label-selectors">http://releases.k8s.io/release-1.3/docs/user-guide/labels.md#label-selectors</a></p></td>
<td class="tableblock halign-left valign-top"><p class="tableblock">false</p></td>
<td class="tableblock halign-left valign-top"><p class="tableblock"><a href="#_v1beta1_labelselector">v1beta1.LabelSelector</a></p></td>
<td class="tableblock halign-left valign-top"></td>
</tr>
<tr>
<td class="tableblock halign-left valign-top"><p class="tableblock">template</p></td>
<td class="tableblock halign-left valign-top"><p class="tableblock">Template is the object that describes the pod that will be created if insufficient replicas are detected. More info: <a href="http://releases.k8s.io/release-1.3/docs/user-guide/replication-controller.md#pod-template">http://releases.k8s.io/release-1.3/docs/user-guide/replication-controller.md#pod-template</a></p></td>
<td class="tableblock halign-left valign-top"><p class="tableblock">false</p></td>
<td class="tableblock halign-left valign-top"><p class="tableblock"><a href="#_v1_podtemplatespec">v1.PodTemplateSpec</a></p></td>
<td class="tableblock halign-left valign-top"></td>
</tr>
</tbody>
</table>

</div>
<div class="sect2">
<h3 id="_v1beta1_daemonsetspec">v1beta1.DaemonSetSpec</h3>
<div class="paragraph">
<p>DaemonSetSpec is the specification of a daemon set.</p>
</div>
<table class="tableblock frame-all grid-all" style="width:100%; ">
<colgroup>
<col style="width:20%;">
<col style="width:20%;">
<col style="width:20%;">
<col style="width:20%;">
<col style="width:20%;"> 
</colgroup>
<thead>
<tr>
<th class="tableblock halign-left valign-top">Name</th>
<th class="tableblock halign-left valign-top">Description</th>
<th class="tableblock halign-left valign-top">Required</th>
<th class="tableblock halign-left valign-top">Schema</th>
<th class="tableblock halign-left valign-top">Default</th>
</tr>
</thead>
<tbody>
<tr>
<td class="tableblock halign-left valign-top"><p class="tableblock">selector</p></td>
<td class="tableblock halign-left valign-top"><p class="tableblock">Selector is a label query over pods that are managed by the daemon set. Must match in order to be controlled. If empty, defaulted to labels on Pod template. More info: <a href="http://releases.k8s.io/release-1.3/docs/user-guide/labels.md#label-selectors">http://releases.k8s.io/release-1.3/docs/user-guide/labels.md#label-selectors</a></p></td>
<td class="tableblock halign-left valign-top"><p class="tableblock">false</p></td>
<td class="tableblock halign-left valign-top"><p class="tableblock"><a href="#_v1beta1_labelselector">v1beta1.LabelSelector</a></p></td>
<td class="tableblock halign-left valign-top"></td>
</tr>
<tr>
<td class="tableblock halign-left valign-top"><p class="tableblock">template</p></td>
<td class="tableblock halign-left valign-top"><p class="tableblock">Template is the object that describes the pod that will be created. The DaemonSet will create exactly one copy of this pod on every node that matches the template&#8217;s node selector (or on every node if no node selector is specified). More info: <a href="http://releases.k8s.io/release-1.3/docs/user-guide/replication-controller.md#pod-template">http://releases.k8s.io/release-1.3/docs/user-guide/replication-controller.md#pod-template</a></p></td>
<td class="tableblock halign-left valign-top"><p class="tableblock">true</p></td>
<td class="tableblock halign-left valign-top"><p class="tableblock"><a href="#_v1_podtemplatespec">v1.PodTemplateSpec</a></p></td>
<td class="tableblock halign-left valign-top"></td>
</tr>
</tbody>
</table>

</div>
<div class="sect2">
<h3 id="_v1beta1_deployment">v1beta1.Deployment</h3>
<div class="paragraph">
<p>Deployment enables declarative updates for Pods and ReplicaSets.</p>
</div>
<table class="tableblock frame-all grid-all" style="width:100%; ">
<colgroup>
<col style="width:20%;">
<col style="width:20%;">
<col style="width:20%;">
<col style="width:20%;">
<col style="width:20%;"> 
</colgroup>
<thead>
<tr>
<th class="tableblock halign-left valign-top">Name</th>
<th class="tableblock halign-left valign-top">Description</th>
<th class="tableblock halign-left valign-top">Required</th>
<th class="tableblock halign-left valign-top">Schema</th>
<th class="tableblock halign-left valign-top">Default</th>
</tr>
</thead>
<tbody>
<tr>
<td class="tableblock halign-left valign-top"><p class="tableblock">kind</p></td>
<td class="tableblock halign-left valign-top"><p class="tableblock">Kind is a string value representing the REST resource this object represents. Servers may infer this from the endpoint the client submits requests to. Cannot be updated. In CamelCase. More info: <a href="http://releases.k8s.io/release-1.3/docs/devel/api-conventions.md#types-kinds">http://releases.k8s.io/release-1.3/docs/devel/api-conventions.md#types-kinds</a></p></td>
<td class="tableblock halign-left valign-top"><p class="tableblock">false</p></td>
<td class="tableblock halign-left valign-top"><p class="tableblock">string</p></td>
<td class="tableblock halign-left valign-top"></td>
</tr>
<tr>
<td class="tableblock halign-left valign-top"><p class="tableblock">apiVersion</p></td>
<td class="tableblock halign-left valign-top"><p class="tableblock">APIVersion defines the versioned schema of this representation of an object. Servers should convert recognized schemas to the latest internal value, and may reject unrecognized values. More info: <a href="http://releases.k8s.io/release-1.3/docs/devel/api-conventions.md#resources">http://releases.k8s.io/release-1.3/docs/devel/api-conventions.md#resources</a></p></td>
<td class="tableblock halign-left valign-top"><p class="tableblock">false</p></td>
<td class="tableblock halign-left valign-top"><p class="tableblock">string</p></td>
<td class="tableblock halign-left valign-top"></td>
</tr>
<tr>
<td class="tableblock halign-left valign-top"><p class="tableblock">metadata</p></td>
<td class="tableblock halign-left valign-top"><p class="tableblock">Standard object metadata.</p></td>
<td class="tableblock halign-left valign-top"><p class="tableblock">false</p></td>
<td class="tableblock halign-left valign-top"><p class="tableblock"><a href="#_v1_objectmeta">v1.ObjectMeta</a></p></td>
<td class="tableblock halign-left valign-top"></td>
</tr>
<tr>
<td class="tableblock halign-left valign-top"><p class="tableblock">spec</p></td>
<td class="tableblock halign-left valign-top"><p class="tableblock">Specification of the desired behavior of the Deployment.</p></td>
<td class="tableblock halign-left valign-top"><p class="tableblock">false</p></td>
<td class="tableblock halign-left valign-top"><p class="tableblock"><a href="#_v1beta1_deploymentspec">v1beta1.DeploymentSpec</a></p></td>
<td class="tableblock halign-left valign-top"></td>
</tr>
<tr>
<td class="tableblock halign-left valign-top"><p class="tableblock">status</p></td>
<td class="tableblock halign-left valign-top"><p class="tableblock">Most recently observed status of the Deployment.</p></td>
<td class="tableblock halign-left valign-top"><p class="tableblock">false</p></td>
<td class="tableblock halign-left valign-top"><p class="tableblock"><a href="#_v1beta1_deploymentstatus">v1beta1.DeploymentStatus</a></p></td>
<td class="tableblock halign-left valign-top"></td>
</tr>
</tbody>
</table>

</div>
<div class="sect2">
<h3 id="_v1_azurefilevolumesource">v1.AzureFileVolumeSource</h3>
<div class="paragraph">
<p>AzureFile represents an Azure File Service mount on the host and bind mount to the pod.</p>
</div>
<table class="tableblock frame-all grid-all" style="width:100%; ">
<colgroup>
<col style="width:20%;">
<col style="width:20%;">
<col style="width:20%;">
<col style="width:20%;">
<col style="width:20%;"> 
</colgroup>
<thead>
<tr>
<th class="tableblock halign-left valign-top">Name</th>
<th class="tableblock halign-left valign-top">Description</th>
<th class="tableblock halign-left valign-top">Required</th>
<th class="tableblock halign-left valign-top">Schema</th>
<th class="tableblock halign-left valign-top">Default</th>
</tr>
</thead>
<tbody>
<tr>
<td class="tableblock halign-left valign-top"><p class="tableblock">secretName</p></td>
<td class="tableblock halign-left valign-top"><p class="tableblock">the name of secret that contains Azure Storage Account Name and Key</p></td>
<td class="tableblock halign-left valign-top"><p class="tableblock">true</p></td>
<td class="tableblock halign-left valign-top"><p class="tableblock">string</p></td>
<td class="tableblock halign-left valign-top"></td>
</tr>
<tr>
<td class="tableblock halign-left valign-top"><p class="tableblock">shareName</p></td>
<td class="tableblock halign-left valign-top"><p class="tableblock">Share Name</p></td>
<td class="tableblock halign-left valign-top"><p class="tableblock">true</p></td>
<td class="tableblock halign-left valign-top"><p class="tableblock">string</p></td>
<td class="tableblock halign-left valign-top"></td>
</tr>
<tr>
<td class="tableblock halign-left valign-top"><p class="tableblock">readOnly</p></td>
<td class="tableblock halign-left valign-top"><p class="tableblock">Defaults to false (read/write). ReadOnly here will force the ReadOnly setting in VolumeMounts.</p></td>
<td class="tableblock halign-left valign-top"><p class="tableblock">false</p></td>
<td class="tableblock halign-left valign-top"><p class="tableblock">boolean</p></td>
<td class="tableblock halign-left valign-top"><p class="tableblock">false</p></td>
</tr>
</tbody>
</table>

</div>
<div class="sect2">
<h3 id="_types_uid">types.UID</h3>

</div>
<div class="sect2">
<h3 id="_v1_iscsivolumesource">v1.ISCSIVolumeSource</h3>
<div class="paragraph">
<p>Represents an ISCSI disk. ISCSI volumes can only be mounted as read/write once. ISCSI volumes support ownership management and SELinux relabeling.</p>
</div>
<table class="tableblock frame-all grid-all" style="width:100%; ">
<colgroup>
<col style="width:20%;">
<col style="width:20%;">
<col style="width:20%;">
<col style="width:20%;">
<col style="width:20%;"> 
</colgroup>
<thead>
<tr>
<th class="tableblock halign-left valign-top">Name</th>
<th class="tableblock halign-left valign-top">Description</th>
<th class="tableblock halign-left valign-top">Required</th>
<th class="tableblock halign-left valign-top">Schema</th>
<th class="tableblock halign-left valign-top">Default</th>
</tr>
</thead>
<tbody>
<tr>
<td class="tableblock halign-left valign-top"><p class="tableblock">targetPortal</p></td>
<td class="tableblock halign-left valign-top"><p class="tableblock">iSCSI target portal. The portal is either an IP or ip_addr:port if the port is other than default (typically TCP ports 860 and 3260).</p></td>
<td class="tableblock halign-left valign-top"><p class="tableblock">true</p></td>
<td class="tableblock halign-left valign-top"><p class="tableblock">string</p></td>
<td class="tableblock halign-left valign-top"></td>
</tr>
<tr>
<td class="tableblock halign-left valign-top"><p class="tableblock">iqn</p></td>
<td class="tableblock halign-left valign-top"><p class="tableblock">Target iSCSI Qualified Name.</p></td>
<td class="tableblock halign-left valign-top"><p class="tableblock">true</p></td>
<td class="tableblock halign-left valign-top"><p class="tableblock">string</p></td>
<td class="tableblock halign-left valign-top"></td>
</tr>
<tr>
<td class="tableblock halign-left valign-top"><p class="tableblock">lun</p></td>
<td class="tableblock halign-left valign-top"><p class="tableblock">iSCSI target lun number.</p></td>
<td class="tableblock halign-left valign-top"><p class="tableblock">true</p></td>
<td class="tableblock halign-left valign-top"><p class="tableblock">integer (int32)</p></td>
<td class="tableblock halign-left valign-top"></td>
</tr>
<tr>
<td class="tableblock halign-left valign-top"><p class="tableblock">iscsiInterface</p></td>
<td class="tableblock halign-left valign-top"><p class="tableblock">Optional: Defaults to <em>default</em> (tcp). iSCSI interface name that uses an iSCSI transport.</p></td>
<td class="tableblock halign-left valign-top"><p class="tableblock">false</p></td>
<td class="tableblock halign-left valign-top"><p class="tableblock">string</p></td>
<td class="tableblock halign-left valign-top"></td>
</tr>
<tr>
<td class="tableblock halign-left valign-top"><p class="tableblock">fsType</p></td>
<td class="tableblock halign-left valign-top"><p class="tableblock">Filesystem type of the volume that you want to mount. Tip: Ensure that the filesystem type is supported by the host operating system. Examples: "ext4", "xfs", "ntfs". Implicitly inferred to be "ext4" if unspecified. More info: <a href="http://releases.k8s.io/release-1.3/docs/user-guide/volumes.md#iscsi">http://releases.k8s.io/release-1.3/docs/user-guide/volumes.md#iscsi</a></p></td>
<td class="tableblock halign-left valign-top"><p class="tableblock">false</p></td>
<td class="tableblock halign-left valign-top"><p class="tableblock">string</p></td>
<td class="tableblock halign-left valign-top"></td>
</tr>
<tr>
<td class="tableblock halign-left valign-top"><p class="tableblock">readOnly</p></td>
<td class="tableblock halign-left valign-top"><p class="tableblock">ReadOnly here will force the ReadOnly setting in VolumeMounts. Defaults to false.</p></td>
<td class="tableblock halign-left valign-top"><p class="tableblock">false</p></td>
<td class="tableblock halign-left valign-top"><p class="tableblock">boolean</p></td>
<td class="tableblock halign-left valign-top"><p class="tableblock">false</p></td>
</tr>
</tbody>
</table>

</div>
<div class="sect2">
<h3 id="_v1_emptydirvolumesource">v1.EmptyDirVolumeSource</h3>
<div class="paragraph">
<p>Represents an empty directory for a pod. Empty directory volumes support ownership management and SELinux relabeling.</p>
</div>
<table class="tableblock frame-all grid-all" style="width:100%; ">
<colgroup>
<col style="width:20%;">
<col style="width:20%;">
<col style="width:20%;">
<col style="width:20%;">
<col style="width:20%;"> 
</colgroup>
<thead>
<tr>
<th class="tableblock halign-left valign-top">Name</th>
<th class="tableblock halign-left valign-top">Description</th>
<th class="tableblock halign-left valign-top">Required</th>
<th class="tableblock halign-left valign-top">Schema</th>
<th class="tableblock halign-left valign-top">Default</th>
</tr>
</thead>
<tbody>
<tr>
<td class="tableblock halign-left valign-top"><p class="tableblock">medium</p></td>
<td class="tableblock halign-left valign-top"><p class="tableblock">What type of storage medium should back this directory. The default is "" which means to use the node&#8217;s default medium. Must be an empty string (default) or Memory. More info: <a href="http://releases.k8s.io/release-1.3/docs/user-guide/volumes.md#emptydir">http://releases.k8s.io/release-1.3/docs/user-guide/volumes.md#emptydir</a></p></td>
<td class="tableblock halign-left valign-top"><p class="tableblock">false</p></td>
<td class="tableblock halign-left valign-top"><p class="tableblock">string</p></td>
<td class="tableblock halign-left valign-top"></td>
</tr>
</tbody>
</table>

</div>
<div class="sect2">
<h3 id="_v1beta1_ingresslist">v1beta1.IngressList</h3>
<div class="paragraph">
<p>IngressList is a collection of Ingress.</p>
</div>
<table class="tableblock frame-all grid-all" style="width:100%; ">
<colgroup>
<col style="width:20%;">
<col style="width:20%;">
<col style="width:20%;">
<col style="width:20%;">
<col style="width:20%;"> 
</colgroup>
<thead>
<tr>
<th class="tableblock halign-left valign-top">Name</th>
<th class="tableblock halign-left valign-top">Description</th>
<th class="tableblock halign-left valign-top">Required</th>
<th class="tableblock halign-left valign-top">Schema</th>
<th class="tableblock halign-left valign-top">Default</th>
</tr>
</thead>
<tbody>
<tr>
<td class="tableblock halign-left valign-top"><p class="tableblock">kind</p></td>
<td class="tableblock halign-left valign-top"><p class="tableblock">Kind is a string value representing the REST resource this object represents. Servers may infer this from the endpoint the client submits requests to. Cannot be updated. In CamelCase. More info: <a href="http://releases.k8s.io/release-1.3/docs/devel/api-conventions.md#types-kinds">http://releases.k8s.io/release-1.3/docs/devel/api-conventions.md#types-kinds</a></p></td>
<td class="tableblock halign-left valign-top"><p class="tableblock">false</p></td>
<td class="tableblock halign-left valign-top"><p class="tableblock">string</p></td>
<td class="tableblock halign-left valign-top"></td>
</tr>
<tr>
<td class="tableblock halign-left valign-top"><p class="tableblock">apiVersion</p></td>
<td class="tableblock halign-left valign-top"><p class="tableblock">APIVersion defines the versioned schema of this representation of an object. Servers should convert recognized schemas to the latest internal value, and may reject unrecognized values. More info: <a href="http://releases.k8s.io/release-1.3/docs/devel/api-conventions.md#resources">http://releases.k8s.io/release-1.3/docs/devel/api-conventions.md#resources</a></p></td>
<td class="tableblock halign-left valign-top"><p class="tableblock">false</p></td>
<td class="tableblock halign-left valign-top"><p class="tableblock">string</p></td>
<td class="tableblock halign-left valign-top"></td>
</tr>
<tr>
<td class="tableblock halign-left valign-top"><p class="tableblock">metadata</p></td>
<td class="tableblock halign-left valign-top"><p class="tableblock">Standard object&#8217;s metadata. More info: <a href="http://releases.k8s.io/release-1.3/docs/devel/api-conventions.md#metadata">http://releases.k8s.io/release-1.3/docs/devel/api-conventions.md#metadata</a></p></td>
<td class="tableblock halign-left valign-top"><p class="tableblock">false</p></td>
<td class="tableblock halign-left valign-top"><p class="tableblock"><a href="#_unversioned_listmeta">unversioned.ListMeta</a></p></td>
<td class="tableblock halign-left valign-top"></td>
</tr>
<tr>
<td class="tableblock halign-left valign-top"><p class="tableblock">items</p></td>
<td class="tableblock halign-left valign-top"><p class="tableblock">Items is the list of Ingress.</p></td>
<td class="tableblock halign-left valign-top"><p class="tableblock">true</p></td>
<td class="tableblock halign-left valign-top"><p class="tableblock"><a href="#_v1beta1_ingress">v1beta1.Ingress</a> array</p></td>
<td class="tableblock halign-left valign-top"></td>
</tr>
</tbody>
</table>

</div>
<div class="sect2">
<h3 id="_v1beta1_scalespec">v1beta1.ScaleSpec</h3>
<div class="paragraph">
<p>describes the attributes of a scale subresource</p>
</div>
<table class="tableblock frame-all grid-all" style="width:100%; ">
<colgroup>
<col style="width:20%;">
<col style="width:20%;">
<col style="width:20%;">
<col style="width:20%;">
<col style="width:20%;"> 
</colgroup>
<thead>
<tr>
<th class="tableblock halign-left valign-top">Name</th>
<th class="tableblock halign-left valign-top">Description</th>
<th class="tableblock halign-left valign-top">Required</th>
<th class="tableblock halign-left valign-top">Schema</th>
<th class="tableblock halign-left valign-top">Default</th>
</tr>
</thead>
<tbody>
<tr>
<td class="tableblock halign-left valign-top"><p class="tableblock">replicas</p></td>
<td class="tableblock halign-left valign-top"><p class="tableblock">desired number of instances for the scaled object.</p></td>
<td class="tableblock halign-left valign-top"><p class="tableblock">false</p></td>
<td class="tableblock halign-left valign-top"><p class="tableblock">integer (int32)</p></td>
<td class="tableblock halign-left valign-top"></td>
</tr>
</tbody>
</table>

</div>
<div class="sect2">
<h3 id="_unversioned_patch">unversioned.Patch</h3>
<div class="paragraph">
<p>Patch is provided to give a concrete name and type to the Kubernetes PATCH request body.</p>
</div>
</div>
<div class="sect2">
<h3 id="_v1_flockervolumesource">v1.FlockerVolumeSource</h3>
<div class="paragraph">
<p>Represents a Flocker volume mounted by the Flocker agent. Flocker volumes do not support ownership management or SELinux relabeling.</p>
</div>
<table class="tableblock frame-all grid-all" style="width:100%; ">
<colgroup>
<col style="width:20%;">
<col style="width:20%;">
<col style="width:20%;">
<col style="width:20%;">
<col style="width:20%;"> 
</colgroup>
<thead>
<tr>
<th class="tableblock halign-left valign-top">Name</th>
<th class="tableblock halign-left valign-top">Description</th>
<th class="tableblock halign-left valign-top">Required</th>
<th class="tableblock halign-left valign-top">Schema</th>
<th class="tableblock halign-left valign-top">Default</th>
</tr>
</thead>
<tbody>
<tr>
<td class="tableblock halign-left valign-top"><p class="tableblock">datasetName</p></td>
<td class="tableblock halign-left valign-top"><p class="tableblock">Required: the volume name. This is going to be store on metadata &#8594; name on the payload for Flocker</p></td>
<td class="tableblock halign-left valign-top"><p class="tableblock">true</p></td>
<td class="tableblock halign-left valign-top"><p class="tableblock">string</p></td>
<td class="tableblock halign-left valign-top"></td>
</tr>
</tbody>
</table>

</div>
<div class="sect2">
<h3 id="_v1_persistentvolumeclaimvolumesource">v1.PersistentVolumeClaimVolumeSource</h3>
<div class="paragraph">
<p>PersistentVolumeClaimVolumeSource references the user&#8217;s PVC in the same namespace. This volume finds the bound PV and mounts that volume for the pod. A PersistentVolumeClaimVolumeSource is, essentially, a wrapper around another type of volume that is owned by someone else (the system).</p>
</div>
<table class="tableblock frame-all grid-all" style="width:100%; ">
<colgroup>
<col style="width:20%;">
<col style="width:20%;">
<col style="width:20%;">
<col style="width:20%;">
<col style="width:20%;"> 
</colgroup>
<thead>
<tr>
<th class="tableblock halign-left valign-top">Name</th>
<th class="tableblock halign-left valign-top">Description</th>
<th class="tableblock halign-left valign-top">Required</th>
<th class="tableblock halign-left valign-top">Schema</th>
<th class="tableblock halign-left valign-top">Default</th>
</tr>
</thead>
<tbody>
<tr>
<td class="tableblock halign-left valign-top"><p class="tableblock">claimName</p></td>
<td class="tableblock halign-left valign-top"><p class="tableblock">ClaimName is the name of a PersistentVolumeClaim in the same namespace as the pod using this volume. More info: <a href="http://releases.k8s.io/release-1.3/docs/user-guide/persistent-volumes.md#persistentvolumeclaims">http://releases.k8s.io/release-1.3/docs/user-guide/persistent-volumes.md#persistentvolumeclaims</a></p></td>
<td class="tableblock halign-left valign-top"><p class="tableblock">true</p></td>
<td class="tableblock halign-left valign-top"><p class="tableblock">string</p></td>
<td class="tableblock halign-left valign-top"></td>
</tr>
<tr>
<td class="tableblock halign-left valign-top"><p class="tableblock">readOnly</p></td>
<td class="tableblock halign-left valign-top"><p class="tableblock">Will force the ReadOnly setting in VolumeMounts. Default false.</p></td>
<td class="tableblock halign-left valign-top"><p class="tableblock">false</p></td>
<td class="tableblock halign-left valign-top"><p class="tableblock">boolean</p></td>
<td class="tableblock halign-left valign-top"><p class="tableblock">false</p></td>
</tr>
</tbody>
</table>

</div>
<div class="sect2">
<h3 id="_unversioned_listmeta">unversioned.ListMeta</h3>
<div class="paragraph">
<p>ListMeta describes metadata that synthetic resources must have, including lists and various status objects. A resource may have only one of {ObjectMeta, ListMeta}.</p>
</div>
<table class="tableblock frame-all grid-all" style="width:100%; ">
<colgroup>
<col style="width:20%;">
<col style="width:20%;">
<col style="width:20%;">
<col style="width:20%;">
<col style="width:20%;"> 
</colgroup>
<thead>
<tr>
<th class="tableblock halign-left valign-top">Name</th>
<th class="tableblock halign-left valign-top">Description</th>
<th class="tableblock halign-left valign-top">Required</th>
<th class="tableblock halign-left valign-top">Schema</th>
<th class="tableblock halign-left valign-top">Default</th>
</tr>
</thead>
<tbody>
<tr>
<td class="tableblock halign-left valign-top"><p class="tableblock">selfLink</p></td>
<td class="tableblock halign-left valign-top"><p class="tableblock">SelfLink is a URL representing this object. Populated by the system. Read-only.</p></td>
<td class="tableblock halign-left valign-top"><p class="tableblock">false</p></td>
<td class="tableblock halign-left valign-top"><p class="tableblock">string</p></td>
<td class="tableblock halign-left valign-top"></td>
</tr>
<tr>
<td class="tableblock halign-left valign-top"><p class="tableblock">resourceVersion</p></td>
<td class="tableblock halign-left valign-top"><p class="tableblock">String that identifies the server&#8217;s internal version of this object that can be used by clients to determine when objects have changed. Value must be treated as opaque by clients and passed unmodified back to the server. Populated by the system. Read-only. More info: <a href="http://releases.k8s.io/release-1.3/docs/devel/api-conventions.md#concurrency-control-and-consistency">http://releases.k8s.io/release-1.3/docs/devel/api-conventions.md#concurrency-control-and-consistency</a></p></td>
<td class="tableblock halign-left valign-top"><p class="tableblock">false</p></td>
<td class="tableblock halign-left valign-top"><p class="tableblock">string</p></td>
<td class="tableblock halign-left valign-top"></td>
</tr>
</tbody>
</table>

</div>
<div class="sect2">
<h3 id="_v1beta1_horizontalpodautoscaler">v1beta1.HorizontalPodAutoscaler</h3>
<div class="paragraph">
<p>configuration of a horizontal pod autoscaler.</p>
</div>
<table class="tableblock frame-all grid-all" style="width:100%; ">
<colgroup>
<col style="width:20%;">
<col style="width:20%;">
<col style="width:20%;">
<col style="width:20%;">
<col style="width:20%;"> 
</colgroup>
<thead>
<tr>
<th class="tableblock halign-left valign-top">Name</th>
<th class="tableblock halign-left valign-top">Description</th>
<th class="tableblock halign-left valign-top">Required</th>
<th class="tableblock halign-left valign-top">Schema</th>
<th class="tableblock halign-left valign-top">Default</th>
</tr>
</thead>
<tbody>
<tr>
<td class="tableblock halign-left valign-top"><p class="tableblock">kind</p></td>
<td class="tableblock halign-left valign-top"><p class="tableblock">Kind is a string value representing the REST resource this object represents. Servers may infer this from the endpoint the client submits requests to. Cannot be updated. In CamelCase. More info: <a href="http://releases.k8s.io/release-1.3/docs/devel/api-conventions.md#types-kinds">http://releases.k8s.io/release-1.3/docs/devel/api-conventions.md#types-kinds</a></p></td>
<td class="tableblock halign-left valign-top"><p class="tableblock">false</p></td>
<td class="tableblock halign-left valign-top"><p class="tableblock">string</p></td>
<td class="tableblock halign-left valign-top"></td>
</tr>
<tr>
<td class="tableblock halign-left valign-top"><p class="tableblock">apiVersion</p></td>
<td class="tableblock halign-left valign-top"><p class="tableblock">APIVersion defines the versioned schema of this representation of an object. Servers should convert recognized schemas to the latest internal value, and may reject unrecognized values. More info: <a href="http://releases.k8s.io/release-1.3/docs/devel/api-conventions.md#resources">http://releases.k8s.io/release-1.3/docs/devel/api-conventions.md#resources</a></p></td>
<td class="tableblock halign-left valign-top"><p class="tableblock">false</p></td>
<td class="tableblock halign-left valign-top"><p class="tableblock">string</p></td>
<td class="tableblock halign-left valign-top"></td>
</tr>
<tr>
<td class="tableblock halign-left valign-top"><p class="tableblock">metadata</p></td>
<td class="tableblock halign-left valign-top"><p class="tableblock">Standard object metadata. More info: <a href="http://releases.k8s.io/release-1.3/docs/devel/api-conventions.md#metadata">http://releases.k8s.io/release-1.3/docs/devel/api-conventions.md#metadata</a></p></td>
<td class="tableblock halign-left valign-top"><p class="tableblock">false</p></td>
<td class="tableblock halign-left valign-top"><p class="tableblock"><a href="#_v1_objectmeta">v1.ObjectMeta</a></p></td>
<td class="tableblock halign-left valign-top"></td>
</tr>
<tr>
<td class="tableblock halign-left valign-top"><p class="tableblock">spec</p></td>
<td class="tableblock halign-left valign-top"><p class="tableblock">behaviour of autoscaler. More info: <a href="http://releases.k8s.io/release-1.3/docs/devel/api-conventions.md#spec-and-status">http://releases.k8s.io/release-1.3/docs/devel/api-conventions.md#spec-and-status</a>.</p></td>
<td class="tableblock halign-left valign-top"><p class="tableblock">false</p></td>
<td class="tableblock halign-left valign-top"><p class="tableblock"><a href="#_v1beta1_horizontalpodautoscalerspec">v1beta1.HorizontalPodAutoscalerSpec</a></p></td>
<td class="tableblock halign-left valign-top"></td>
</tr>
<tr>
<td class="tableblock halign-left valign-top"><p class="tableblock">status</p></td>
<td class="tableblock halign-left valign-top"><p class="tableblock">current information about the autoscaler.</p></td>
<td class="tableblock halign-left valign-top"><p class="tableblock">false</p></td>
<td class="tableblock halign-left valign-top"><p class="tableblock"><a href="#_v1beta1_horizontalpodautoscalerstatus">v1beta1.HorizontalPodAutoscalerStatus</a></p></td>
<td class="tableblock halign-left valign-top"></td>
</tr>
</tbody>
</table>

</div>
<div class="sect2">
<h3 id="_v1beta1_rollbackconfig">v1beta1.RollbackConfig</h3>
<table class="tableblock frame-all grid-all" style="width:100%; ">
<colgroup>
<col style="width:20%;">
<col style="width:20%;">
<col style="width:20%;">
<col style="width:20%;">
<col style="width:20%;"> 
</colgroup>
<thead>
<tr>
<th class="tableblock halign-left valign-top">Name</th>
<th class="tableblock halign-left valign-top">Description</th>
<th class="tableblock halign-left valign-top">Required</th>
<th class="tableblock halign-left valign-top">Schema</th>
<th class="tableblock halign-left valign-top">Default</th>
</tr>
</thead>
<tbody>
<tr>
<td class="tableblock halign-left valign-top"><p class="tableblock">revision</p></td>
<td class="tableblock halign-left valign-top"><p class="tableblock">The revision to rollback to. If set to 0, rollbck to the last revision.</p></td>
<td class="tableblock halign-left valign-top"><p class="tableblock">false</p></td>
<td class="tableblock halign-left valign-top"><p class="tableblock">integer (int64)</p></td>
<td class="tableblock halign-left valign-top"></td>
</tr>
</tbody>
</table>

</div>
<div class="sect2">
<h3 id="_v1_secretvolumesource">v1.SecretVolumeSource</h3>
<div class="paragraph">
<p>Adapts a Secret into a volume.</p>
</div>
<div class="paragraph">
<p>The contents of the target Secret&#8217;s Data field will be presented in a volume as files using the keys in the Data field as the file names. Secret volumes support ownership management and SELinux relabeling.</p>
</div>
<table class="tableblock frame-all grid-all" style="width:100%; ">
<colgroup>
<col style="width:20%;">
<col style="width:20%;">
<col style="width:20%;">
<col style="width:20%;">
<col style="width:20%;"> 
</colgroup>
<thead>
<tr>
<th class="tableblock halign-left valign-top">Name</th>
<th class="tableblock halign-left valign-top">Description</th>
<th class="tableblock halign-left valign-top">Required</th>
<th class="tableblock halign-left valign-top">Schema</th>
<th class="tableblock halign-left valign-top">Default</th>
</tr>
</thead>
<tbody>
<tr>
<td class="tableblock halign-left valign-top"><p class="tableblock">secretName</p></td>
<td class="tableblock halign-left valign-top"><p class="tableblock">Name of the secret in the pod&#8217;s namespace to use. More info: <a href="http://releases.k8s.io/release-1.3/docs/user-guide/volumes.md#secrets">http://releases.k8s.io/release-1.3/docs/user-guide/volumes.md#secrets</a></p></td>
<td class="tableblock halign-left valign-top"><p class="tableblock">false</p></td>
<td class="tableblock halign-left valign-top"><p class="tableblock">string</p></td>
<td class="tableblock halign-left valign-top"></td>
</tr>
<tr>
<td class="tableblock halign-left valign-top"><p class="tableblock">items</p></td>
<td class="tableblock halign-left valign-top"><p class="tableblock">If unspecified, each key-value pair in the Data field of the referenced Secret will be projected into the volume as a file whose name is the key and content is the value. If specified, the listed keys will be projected into the specified paths, and unlisted keys will not be present. If a key is specified which is not present in the Secret, the volume setup will error. Paths must be relative and may not contain the <em>..</em> path or start with <em>..</em>.</p></td>
<td class="tableblock halign-left valign-top"><p class="tableblock">false</p></td>
<td class="tableblock halign-left valign-top"><p class="tableblock"><a href="#_v1_keytopath">v1.KeyToPath</a> array</p></td>
<td class="tableblock halign-left valign-top"></td>
</tr>
</tbody>
</table>

</div>
<div class="sect2">
<h3 id="_v1_envvarsource">v1.EnvVarSource</h3>
<div class="paragraph">
<p>EnvVarSource represents a source for the value of an EnvVar.</p>
</div>
<table class="tableblock frame-all grid-all" style="width:100%; ">
<colgroup>
<col style="width:20%;">
<col style="width:20%;">
<col style="width:20%;">
<col style="width:20%;">
<col style="width:20%;"> 
</colgroup>
<thead>
<tr>
<th class="tableblock halign-left valign-top">Name</th>
<th class="tableblock halign-left valign-top">Description</th>
<th class="tableblock halign-left valign-top">Required</th>
<th class="tableblock halign-left valign-top">Schema</th>
<th class="tableblock halign-left valign-top">Default</th>
</tr>
</thead>
<tbody>
<tr>
<td class="tableblock halign-left valign-top"><p class="tableblock">fieldRef</p></td>
<td class="tableblock halign-left valign-top"><p class="tableblock">Selects a field of the pod; only name and namespace are supported.</p></td>
<td class="tableblock halign-left valign-top"><p class="tableblock">false</p></td>
<td class="tableblock halign-left valign-top"><p class="tableblock"><a href="#_v1_objectfieldselector">v1.ObjectFieldSelector</a></p></td>
<td class="tableblock halign-left valign-top"></td>
</tr>
<tr>
<td class="tableblock halign-left valign-top"><p class="tableblock">resourceFieldRef</p></td>
<td class="tableblock halign-left valign-top"><p class="tableblock">Selects a resource of the container: only resources limits and requests (limits.cpu, limits.memory, requests.cpu and requests.memory) are currently supported.</p></td>
<td class="tableblock halign-left valign-top"><p class="tableblock">false</p></td>
<td class="tableblock halign-left valign-top"><p class="tableblock"><a href="#_v1_resourcefieldselector">v1.ResourceFieldSelector</a></p></td>
<td class="tableblock halign-left valign-top"></td>
</tr>
<tr>
<td class="tableblock halign-left valign-top"><p class="tableblock">configMapKeyRef</p></td>
<td class="tableblock halign-left valign-top"><p class="tableblock">Selects a key of a ConfigMap.</p></td>
<td class="tableblock halign-left valign-top"><p class="tableblock">false</p></td>
<td class="tableblock halign-left valign-top"><p class="tableblock"><a href="#_v1_configmapkeyselector">v1.ConfigMapKeySelector</a></p></td>
<td class="tableblock halign-left valign-top"></td>
</tr>
<tr>
<td class="tableblock halign-left valign-top"><p class="tableblock">secretKeyRef</p></td>
<td class="tableblock halign-left valign-top"><p class="tableblock">Selects a key of a secret in the pod&#8217;s namespace</p></td>
<td class="tableblock halign-left valign-top"><p class="tableblock">false</p></td>
<td class="tableblock halign-left valign-top"><p class="tableblock"><a href="#_v1_secretkeyselector">v1.SecretKeySelector</a></p></td>
<td class="tableblock halign-left valign-top"></td>
</tr>
</tbody>
</table>

</div>
<div class="sect2">
<h3 id="_v1_flexvolumesource">v1.FlexVolumeSource</h3>
<div class="paragraph">
<p>FlexVolume represents a generic volume resource that is provisioned/attached using an exec based plugin. This is an alpha feature and may change in future.</p>
</div>
<table class="tableblock frame-all grid-all" style="width:100%; ">
<colgroup>
<col style="width:20%;">
<col style="width:20%;">
<col style="width:20%;">
<col style="width:20%;">
<col style="width:20%;"> 
</colgroup>
<thead>
<tr>
<th class="tableblock halign-left valign-top">Name</th>
<th class="tableblock halign-left valign-top">Description</th>
<th class="tableblock halign-left valign-top">Required</th>
<th class="tableblock halign-left valign-top">Schema</th>
<th class="tableblock halign-left valign-top">Default</th>
</tr>
</thead>
<tbody>
<tr>
<td class="tableblock halign-left valign-top"><p class="tableblock">driver</p></td>
<td class="tableblock halign-left valign-top"><p class="tableblock">Driver is the name of the driver to use for this volume.</p></td>
<td class="tableblock halign-left valign-top"><p class="tableblock">true</p></td>
<td class="tableblock halign-left valign-top"><p class="tableblock">string</p></td>
<td class="tableblock halign-left valign-top"></td>
</tr>
<tr>
<td class="tableblock halign-left valign-top"><p class="tableblock">fsType</p></td>
<td class="tableblock halign-left valign-top"><p class="tableblock">Filesystem type to mount. Must be a filesystem type supported by the host operating system. Ex. "ext4", "xfs", "ntfs". The default filesystem depends on FlexVolume script.</p></td>
<td class="tableblock halign-left valign-top"><p class="tableblock">false</p></td>
<td class="tableblock halign-left valign-top"><p class="tableblock">string</p></td>
<td class="tableblock halign-left valign-top"></td>
</tr>
<tr>
<td class="tableblock halign-left valign-top"><p class="tableblock">secretRef</p></td>
<td class="tableblock halign-left valign-top"><p class="tableblock">Optional: SecretRef is reference to the secret object containing sensitive information to pass to the plugin scripts. This may be empty if no secret object is specified. If the secret object contains more than one secret, all secrets are passed to the plugin scripts.</p></td>
<td class="tableblock halign-left valign-top"><p class="tableblock">false</p></td>
<td class="tableblock halign-left valign-top"><p class="tableblock"><a href="#_v1_localobjectreference">v1.LocalObjectReference</a></p></td>
<td class="tableblock halign-left valign-top"></td>
</tr>
<tr>
<td class="tableblock halign-left valign-top"><p class="tableblock">readOnly</p></td>
<td class="tableblock halign-left valign-top"><p class="tableblock">Optional: Defaults to false (read/write). ReadOnly here will force the ReadOnly setting in VolumeMounts.</p></td>
<td class="tableblock halign-left valign-top"><p class="tableblock">false</p></td>
<td class="tableblock halign-left valign-top"><p class="tableblock">boolean</p></td>
<td class="tableblock halign-left valign-top"><p class="tableblock">false</p></td>
</tr>
<tr>
<td class="tableblock halign-left valign-top"><p class="tableblock">options</p></td>
<td class="tableblock halign-left valign-top"><p class="tableblock">Optional: Extra command options if any.</p></td>
<td class="tableblock halign-left valign-top"><p class="tableblock">false</p></td>
<td class="tableblock halign-left valign-top"><p class="tableblock">object</p></td>
<td class="tableblock halign-left valign-top"></td>
</tr>
</tbody>
</table>

</div>
<div class="sect2">
<h3 id="_v1beta1_jobcondition">v1beta1.JobCondition</h3>
<div class="paragraph">
<p>JobCondition describes current state of a job.</p>
</div>
<table class="tableblock frame-all grid-all" style="width:100%; ">
<colgroup>
<col style="width:20%;">
<col style="width:20%;">
<col style="width:20%;">
<col style="width:20%;">
<col style="width:20%;"> 
</colgroup>
<thead>
<tr>
<th class="tableblock halign-left valign-top">Name</th>
<th class="tableblock halign-left valign-top">Description</th>
<th class="tableblock halign-left valign-top">Required</th>
<th class="tableblock halign-left valign-top">Schema</th>
<th class="tableblock halign-left valign-top">Default</th>
</tr>
</thead>
<tbody>
<tr>
<td class="tableblock halign-left valign-top"><p class="tableblock">type</p></td>
<td class="tableblock halign-left valign-top"><p class="tableblock">Type of job condition, Complete or Failed.</p></td>
<td class="tableblock halign-left valign-top"><p class="tableblock">true</p></td>
<td class="tableblock halign-left valign-top"><p class="tableblock">string</p></td>
<td class="tableblock halign-left valign-top"></td>
</tr>
<tr>
<td class="tableblock halign-left valign-top"><p class="tableblock">status</p></td>
<td class="tableblock halign-left valign-top"><p class="tableblock">Status of the condition, one of True, False, Unknown.</p></td>
<td class="tableblock halign-left valign-top"><p class="tableblock">true</p></td>
<td class="tableblock halign-left valign-top"><p class="tableblock">string</p></td>
<td class="tableblock halign-left valign-top"></td>
</tr>
<tr>
<td class="tableblock halign-left valign-top"><p class="tableblock">lastProbeTime</p></td>
<td class="tableblock halign-left valign-top"><p class="tableblock">Last time the condition was checked.</p></td>
<td class="tableblock halign-left valign-top"><p class="tableblock">false</p></td>
<td class="tableblock halign-left valign-top"><p class="tableblock">string</p></td>
<td class="tableblock halign-left valign-top"></td>
</tr>
<tr>
<td class="tableblock halign-left valign-top"><p class="tableblock">lastTransitionTime</p></td>
<td class="tableblock halign-left valign-top"><p class="tableblock">Last time the condition transit from one status to another.</p></td>
<td class="tableblock halign-left valign-top"><p class="tableblock">false</p></td>
<td class="tableblock halign-left valign-top"><p class="tableblock">string</p></td>
<td class="tableblock halign-left valign-top"></td>
</tr>
<tr>
<td class="tableblock halign-left valign-top"><p class="tableblock">reason</p></td>
<td class="tableblock halign-left valign-top"><p class="tableblock">(brief) reason for the condition&#8217;s last transition.</p></td>
<td class="tableblock halign-left valign-top"><p class="tableblock">false</p></td>
<td class="tableblock halign-left valign-top"><p class="tableblock">string</p></td>
<td class="tableblock halign-left valign-top"></td>
</tr>
<tr>
<td class="tableblock halign-left valign-top"><p class="tableblock">message</p></td>
<td class="tableblock halign-left valign-top"><p class="tableblock">Human readable message indicating details about last transition.</p></td>
<td class="tableblock halign-left valign-top"><p class="tableblock">false</p></td>
<td class="tableblock halign-left valign-top"><p class="tableblock">string</p></td>
<td class="tableblock halign-left valign-top"></td>
</tr>
</tbody>
</table>

</div>
<div class="sect2">
<h3 id="_v1_loadbalanceringress">v1.LoadBalancerIngress</h3>
<div class="paragraph">
<p>LoadBalancerIngress represents the status of a load-balancer ingress point: traffic intended for the service should be sent to an ingress point.</p>
</div>
<table class="tableblock frame-all grid-all" style="width:100%; ">
<colgroup>
<col style="width:20%;">
<col style="width:20%;">
<col style="width:20%;">
<col style="width:20%;">
<col style="width:20%;"> 
</colgroup>
<thead>
<tr>
<th class="tableblock halign-left valign-top">Name</th>
<th class="tableblock halign-left valign-top">Description</th>
<th class="tableblock halign-left valign-top">Required</th>
<th class="tableblock halign-left valign-top">Schema</th>
<th class="tableblock halign-left valign-top">Default</th>
</tr>
</thead>
<tbody>
<tr>
<td class="tableblock halign-left valign-top"><p class="tableblock">ip</p></td>
<td class="tableblock halign-left valign-top"><p class="tableblock">IP is set for load-balancer ingress points that are IP based (typically GCE or OpenStack load-balancers)</p></td>
<td class="tableblock halign-left valign-top"><p class="tableblock">false</p></td>
<td class="tableblock halign-left valign-top"><p class="tableblock">string</p></td>
<td class="tableblock halign-left valign-top"></td>
</tr>
<tr>
<td class="tableblock halign-left valign-top"><p class="tableblock">hostname</p></td>
<td class="tableblock halign-left valign-top"><p class="tableblock">Hostname is set for load-balancer ingress points that are DNS based (typically AWS load-balancers)</p></td>
<td class="tableblock halign-left valign-top"><p class="tableblock">false</p></td>
<td class="tableblock halign-left valign-top"><p class="tableblock">string</p></td>
<td class="tableblock halign-left valign-top"></td>
</tr>
</tbody>
</table>

</div>
<div class="sect2">
<h3 id="_v1beta1_apiversion">v1beta1.APIVersion</h3>
<div class="paragraph">
<p>An APIVersion represents a single concrete version of an object model.</p>
</div>
<table class="tableblock frame-all grid-all" style="width:100%; ">
<colgroup>
<col style="width:20%;">
<col style="width:20%;">
<col style="width:20%;">
<col style="width:20%;">
<col style="width:20%;"> 
</colgroup>
<thead>
<tr>
<th class="tableblock halign-left valign-top">Name</th>
<th class="tableblock halign-left valign-top">Description</th>
<th class="tableblock halign-left valign-top">Required</th>
<th class="tableblock halign-left valign-top">Schema</th>
<th class="tableblock halign-left valign-top">Default</th>
</tr>
</thead>
<tbody>
<tr>
<td class="tableblock halign-left valign-top"><p class="tableblock">name</p></td>
<td class="tableblock halign-left valign-top"><p class="tableblock">Name of this version (e.g. <em>v1</em>).</p></td>
<td class="tableblock halign-left valign-top"><p class="tableblock">false</p></td>
<td class="tableblock halign-left valign-top"><p class="tableblock">string</p></td>
<td class="tableblock halign-left valign-top"></td>
</tr>
</tbody>
</table>

</div>
<div class="sect2">
<h3 id="_v1_keytopath">v1.KeyToPath</h3>
<div class="paragraph">
<p>Maps a string key to a path within a volume.</p>
</div>
<table class="tableblock frame-all grid-all" style="width:100%; ">
<colgroup>
<col style="width:20%;">
<col style="width:20%;">
<col style="width:20%;">
<col style="width:20%;">
<col style="width:20%;"> 
</colgroup>
<thead>
<tr>
<th class="tableblock halign-left valign-top">Name</th>
<th class="tableblock halign-left valign-top">Description</th>
<th class="tableblock halign-left valign-top">Required</th>
<th class="tableblock halign-left valign-top">Schema</th>
<th class="tableblock halign-left valign-top">Default</th>
</tr>
</thead>
<tbody>
<tr>
<td class="tableblock halign-left valign-top"><p class="tableblock">key</p></td>
<td class="tableblock halign-left valign-top"><p class="tableblock">The key to project.</p></td>
<td class="tableblock halign-left valign-top"><p class="tableblock">true</p></td>
<td class="tableblock halign-left valign-top"><p class="tableblock">string</p></td>
<td class="tableblock halign-left valign-top"></td>
</tr>
<tr>
<td class="tableblock halign-left valign-top"><p class="tableblock">path</p></td>
<td class="tableblock halign-left valign-top"><p class="tableblock">The relative path of the file to map the key to. May not be an absolute path. May not contain the path element <em>..</em>. May not start with the string <em>..</em>.</p></td>
<td class="tableblock halign-left valign-top"><p class="tableblock">true</p></td>
<td class="tableblock halign-left valign-top"><p class="tableblock">string</p></td>
<td class="tableblock halign-left valign-top"></td>
</tr>
</tbody>
</table>

</div>
<div class="sect2">
<h3 id="_v1_vspherevirtualdiskvolumesource">v1.VsphereVirtualDiskVolumeSource</h3>
<div class="paragraph">
<p>Represents a vSphere volume resource.</p>
</div>
<table class="tableblock frame-all grid-all" style="width:100%; ">
<colgroup>
<col style="width:20%;">
<col style="width:20%;">
<col style="width:20%;">
<col style="width:20%;">
<col style="width:20%;"> 
</colgroup>
<thead>
<tr>
<th class="tableblock halign-left valign-top">Name</th>
<th class="tableblock halign-left valign-top">Description</th>
<th class="tableblock halign-left valign-top">Required</th>
<th class="tableblock halign-left valign-top">Schema</th>
<th class="tableblock halign-left valign-top">Default</th>
</tr>
</thead>
<tbody>
<tr>
<td class="tableblock halign-left valign-top"><p class="tableblock">volumePath</p></td>
<td class="tableblock halign-left valign-top"><p class="tableblock">Path that identifies vSphere volume vmdk</p></td>
<td class="tableblock halign-left valign-top"><p class="tableblock">true</p></td>
<td class="tableblock halign-left valign-top"><p class="tableblock">string</p></td>
<td class="tableblock halign-left valign-top"></td>
</tr>
<tr>
<td class="tableblock halign-left valign-top"><p class="tableblock">fsType</p></td>
<td class="tableblock halign-left valign-top"><p class="tableblock">Filesystem type to mount. Must be a filesystem type supported by the host operating system. Ex. "ext4", "xfs", "ntfs". Implicitly inferred to be "ext4" if unspecified.</p></td>
<td class="tableblock halign-left valign-top"><p class="tableblock">false</p></td>
<td class="tableblock halign-left valign-top"><p class="tableblock">string</p></td>
<td class="tableblock halign-left valign-top"></td>
</tr>
</tbody>
</table>

</div>
<div class="sect2">
<h3 id="_v1_deleteoptions">v1.DeleteOptions</h3>
<div class="paragraph">
<p>DeleteOptions may be provided when deleting an API object</p>
</div>
<table class="tableblock frame-all grid-all" style="width:100%; ">
<colgroup>
<col style="width:20%;">
<col style="width:20%;">
<col style="width:20%;">
<col style="width:20%;">
<col style="width:20%;"> 
</colgroup>
<thead>
<tr>
<th class="tableblock halign-left valign-top">Name</th>
<th class="tableblock halign-left valign-top">Description</th>
<th class="tableblock halign-left valign-top">Required</th>
<th class="tableblock halign-left valign-top">Schema</th>
<th class="tableblock halign-left valign-top">Default</th>
</tr>
</thead>
<tbody>
<tr>
<td class="tableblock halign-left valign-top"><p class="tableblock">kind</p></td>
<td class="tableblock halign-left valign-top"><p class="tableblock">Kind is a string value representing the REST resource this object represents. Servers may infer this from the endpoint the client submits requests to. Cannot be updated. In CamelCase. More info: <a href="http://releases.k8s.io/release-1.3/docs/devel/api-conventions.md#types-kinds">http://releases.k8s.io/release-1.3/docs/devel/api-conventions.md#types-kinds</a></p></td>
<td class="tableblock halign-left valign-top"><p class="tableblock">false</p></td>
<td class="tableblock halign-left valign-top"><p class="tableblock">string</p></td>
<td class="tableblock halign-left valign-top"></td>
</tr>
<tr>
<td class="tableblock halign-left valign-top"><p class="tableblock">apiVersion</p></td>
<td class="tableblock halign-left valign-top"><p class="tableblock">APIVersion defines the versioned schema of this representation of an object. Servers should convert recognized schemas to the latest internal value, and may reject unrecognized values. More info: <a href="http://releases.k8s.io/release-1.3/docs/devel/api-conventions.md#resources">http://releases.k8s.io/release-1.3/docs/devel/api-conventions.md#resources</a></p></td>
<td class="tableblock halign-left valign-top"><p class="tableblock">false</p></td>
<td class="tableblock halign-left valign-top"><p class="tableblock">string</p></td>
<td class="tableblock halign-left valign-top"></td>
</tr>
<tr>
<td class="tableblock halign-left valign-top"><p class="tableblock">gracePeriodSeconds</p></td>
<td class="tableblock halign-left valign-top"><p class="tableblock">The duration in seconds before the object should be deleted. Value must be non-negative integer. The value zero indicates delete immediately. If this value is nil, the default grace period for the specified type will be used. Defaults to a per object value if not specified. zero means delete immediately.</p></td>
<td class="tableblock halign-left valign-top"><p class="tableblock">false</p></td>
<td class="tableblock halign-left valign-top"><p class="tableblock">integer (int64)</p></td>
<td class="tableblock halign-left valign-top"></td>
</tr>
<tr>
<td class="tableblock halign-left valign-top"><p class="tableblock">preconditions</p></td>
<td class="tableblock halign-left valign-top"><p class="tableblock">Must be fulfilled before a deletion is carried out. If not possible, a 409 Conflict status will be returned.</p></td>
<td class="tableblock halign-left valign-top"><p class="tableblock">false</p></td>
<td class="tableblock halign-left valign-top"><p class="tableblock"><a href="#_v1_preconditions">v1.Preconditions</a></p></td>
<td class="tableblock halign-left valign-top"></td>
</tr>
<tr>
<td class="tableblock halign-left valign-top"><p class="tableblock">orphanDependents</p></td>
<td class="tableblock halign-left valign-top"><p class="tableblock">Should the dependent objects be orphaned. If true/false, the "orphan" finalizer will be added to/removed from the object&#8217;s finalizers list.</p></td>
<td class="tableblock halign-left valign-top"><p class="tableblock">false</p></td>
<td class="tableblock halign-left valign-top"><p class="tableblock">boolean</p></td>
<td class="tableblock halign-left valign-top"><p class="tableblock">false</p></td>
</tr>
</tbody>
</table>

</div>
<div class="sect2">
<h3 id="_v1_volume">v1.Volume</h3>
<div class="paragraph">
<p>Volume represents a named volume in a pod that may be accessed by any container in the pod.</p>
</div>
<table class="tableblock frame-all grid-all" style="width:100%; ">
<colgroup>
<col style="width:20%;">
<col style="width:20%;">
<col style="width:20%;">
<col style="width:20%;">
<col style="width:20%;"> 
</colgroup>
<thead>
<tr>
<th class="tableblock halign-left valign-top">Name</th>
<th class="tableblock halign-left valign-top">Description</th>
<th class="tableblock halign-left valign-top">Required</th>
<th class="tableblock halign-left valign-top">Schema</th>
<th class="tableblock halign-left valign-top">Default</th>
</tr>
</thead>
<tbody>
<tr>
<td class="tableblock halign-left valign-top"><p class="tableblock">name</p></td>
<td class="tableblock halign-left valign-top"><p class="tableblock">Volume&#8217;s name. Must be a DNS_LABEL and unique within the pod. More info: <a href="http://releases.k8s.io/release-1.3/docs/user-guide/identifiers.md#names">http://releases.k8s.io/release-1.3/docs/user-guide/identifiers.md#names</a></p></td>
<td class="tableblock halign-left valign-top"><p class="tableblock">true</p></td>
<td class="tableblock halign-left valign-top"><p class="tableblock">string</p></td>
<td class="tableblock halign-left valign-top"></td>
</tr>
<tr>
<td class="tableblock halign-left valign-top"><p class="tableblock">hostPath</p></td>
<td class="tableblock halign-left valign-top"><p class="tableblock">HostPath represents a pre-existing file or directory on the host machine that is directly exposed to the container. This is generally used for system agents or other privileged things that are allowed to see the host machine. Most containers will NOT need this. More info: <a href="http://releases.k8s.io/release-1.3/docs/user-guide/volumes.md#hostpath">http://releases.k8s.io/release-1.3/docs/user-guide/volumes.md#hostpath</a></p></td>
<td class="tableblock halign-left valign-top"><p class="tableblock">false</p></td>
<td class="tableblock halign-left valign-top"><p class="tableblock"><a href="#_v1_hostpathvolumesource">v1.HostPathVolumeSource</a></p></td>
<td class="tableblock halign-left valign-top"></td>
</tr>
<tr>
<td class="tableblock halign-left valign-top"><p class="tableblock">emptyDir</p></td>
<td class="tableblock halign-left valign-top"><p class="tableblock">EmptyDir represents a temporary directory that shares a pod&#8217;s lifetime. More info: <a href="http://releases.k8s.io/release-1.3/docs/user-guide/volumes.md#emptydir">http://releases.k8s.io/release-1.3/docs/user-guide/volumes.md#emptydir</a></p></td>
<td class="tableblock halign-left valign-top"><p class="tableblock">false</p></td>
<td class="tableblock halign-left valign-top"><p class="tableblock"><a href="#_v1_emptydirvolumesource">v1.EmptyDirVolumeSource</a></p></td>
<td class="tableblock halign-left valign-top"></td>
</tr>
<tr>
<td class="tableblock halign-left valign-top"><p class="tableblock">gcePersistentDisk</p></td>
<td class="tableblock halign-left valign-top"><p class="tableblock">GCEPersistentDisk represents a GCE Disk resource that is attached to a kubelet&#8217;s host machine and then exposed to the pod. More info: <a href="http://releases.k8s.io/release-1.3/docs/user-guide/volumes.md#gcepersistentdisk">http://releases.k8s.io/release-1.3/docs/user-guide/volumes.md#gcepersistentdisk</a></p></td>
<td class="tableblock halign-left valign-top"><p class="tableblock">false</p></td>
<td class="tableblock halign-left valign-top"><p class="tableblock"><a href="#_v1_gcepersistentdiskvolumesource">v1.GCEPersistentDiskVolumeSource</a></p></td>
<td class="tableblock halign-left valign-top"></td>
</tr>
<tr>
<td class="tableblock halign-left valign-top"><p class="tableblock">awsElasticBlockStore</p></td>
<td class="tableblock halign-left valign-top"><p class="tableblock">AWSElasticBlockStore represents an AWS Disk resource that is attached to a kubelet&#8217;s host machine and then exposed to the pod. More info: <a href="http://releases.k8s.io/release-1.3/docs/user-guide/volumes.md#awselasticblockstore">http://releases.k8s.io/release-1.3/docs/user-guide/volumes.md#awselasticblockstore</a></p></td>
<td class="tableblock halign-left valign-top"><p class="tableblock">false</p></td>
<td class="tableblock halign-left valign-top"><p class="tableblock"><a href="#_v1_awselasticblockstorevolumesource">v1.AWSElasticBlockStoreVolumeSource</a></p></td>
<td class="tableblock halign-left valign-top"></td>
</tr>
<tr>
<td class="tableblock halign-left valign-top"><p class="tableblock">gitRepo</p></td>
<td class="tableblock halign-left valign-top"><p class="tableblock">GitRepo represents a git repository at a particular revision.</p></td>
<td class="tableblock halign-left valign-top"><p class="tableblock">false</p></td>
<td class="tableblock halign-left valign-top"><p class="tableblock"><a href="#_v1_gitrepovolumesource">v1.GitRepoVolumeSource</a></p></td>
<td class="tableblock halign-left valign-top"></td>
</tr>
<tr>
<td class="tableblock halign-left valign-top"><p class="tableblock">secret</p></td>
<td class="tableblock halign-left valign-top"><p class="tableblock">Secret represents a secret that should populate this volume. More info: <a href="http://releases.k8s.io/release-1.3/docs/user-guide/volumes.md#secrets">http://releases.k8s.io/release-1.3/docs/user-guide/volumes.md#secrets</a></p></td>
<td class="tableblock halign-left valign-top"><p class="tableblock">false</p></td>
<td class="tableblock halign-left valign-top"><p class="tableblock"><a href="#_v1_secretvolumesource">v1.SecretVolumeSource</a></p></td>
<td class="tableblock halign-left valign-top"></td>
</tr>
<tr>
<td class="tableblock halign-left valign-top"><p class="tableblock">nfs</p></td>
<td class="tableblock halign-left valign-top"><p class="tableblock">NFS represents an NFS mount on the host that shares a pod&#8217;s lifetime More info: <a href="http://releases.k8s.io/release-1.3/docs/user-guide/volumes.md#nfs">http://releases.k8s.io/release-1.3/docs/user-guide/volumes.md#nfs</a></p></td>
<td class="tableblock halign-left valign-top"><p class="tableblock">false</p></td>
<td class="tableblock halign-left valign-top"><p class="tableblock"><a href="#_v1_nfsvolumesource">v1.NFSVolumeSource</a></p></td>
<td class="tableblock halign-left valign-top"></td>
</tr>
<tr>
<td class="tableblock halign-left valign-top"><p class="tableblock">iscsi</p></td>
<td class="tableblock halign-left valign-top"><p class="tableblock">ISCSI represents an ISCSI Disk resource that is attached to a kubelet&#8217;s host machine and then exposed to the pod. More info: <a href="http://releases.k8s.io/release-1.3/examples/iscsi/README.md">http://releases.k8s.io/release-1.3/examples/iscsi/README.md</a></p></td>
<td class="tableblock halign-left valign-top"><p class="tableblock">false</p></td>
<td class="tableblock halign-left valign-top"><p class="tableblock"><a href="#_v1_iscsivolumesource">v1.ISCSIVolumeSource</a></p></td>
<td class="tableblock halign-left valign-top"></td>
</tr>
<tr>
<td class="tableblock halign-left valign-top"><p class="tableblock">glusterfs</p></td>
<td class="tableblock halign-left valign-top"><p class="tableblock">Glusterfs represents a Glusterfs mount on the host that shares a pod&#8217;s lifetime. More info: <a href="http://releases.k8s.io/release-1.3/examples/glusterfs/README.md">http://releases.k8s.io/release-1.3/examples/glusterfs/README.md</a></p></td>
<td class="tableblock halign-left valign-top"><p class="tableblock">false</p></td>
<td class="tableblock halign-left valign-top"><p class="tableblock"><a href="#_v1_glusterfsvolumesource">v1.GlusterfsVolumeSource</a></p></td>
<td class="tableblock halign-left valign-top"></td>
</tr>
<tr>
<td class="tableblock halign-left valign-top"><p class="tableblock">persistentVolumeClaim</p></td>
<td class="tableblock halign-left valign-top"><p class="tableblock">PersistentVolumeClaimVolumeSource represents a reference to a PersistentVolumeClaim in the same namespace. More info: <a href="http://releases.k8s.io/release-1.3/docs/user-guide/persistent-volumes.md#persistentvolumeclaims">http://releases.k8s.io/release-1.3/docs/user-guide/persistent-volumes.md#persistentvolumeclaims</a></p></td>
<td class="tableblock halign-left valign-top"><p class="tableblock">false</p></td>
<td class="tableblock halign-left valign-top"><p class="tableblock"><a href="#_v1_persistentvolumeclaimvolumesource">v1.PersistentVolumeClaimVolumeSource</a></p></td>
<td class="tableblock halign-left valign-top"></td>
</tr>
<tr>
<td class="tableblock halign-left valign-top"><p class="tableblock">rbd</p></td>
<td class="tableblock halign-left valign-top"><p class="tableblock">RBD represents a Rados Block Device mount on the host that shares a pod&#8217;s lifetime. More info: <a href="http://releases.k8s.io/release-1.3/examples/rbd/README.md">http://releases.k8s.io/release-1.3/examples/rbd/README.md</a></p></td>
<td class="tableblock halign-left valign-top"><p class="tableblock">false</p></td>
<td class="tableblock halign-left valign-top"><p class="tableblock"><a href="#_v1_rbdvolumesource">v1.RBDVolumeSource</a></p></td>
<td class="tableblock halign-left valign-top"></td>
</tr>
<tr>
<td class="tableblock halign-left valign-top"><p class="tableblock">flexVolume</p></td>
<td class="tableblock halign-left valign-top"><p class="tableblock">FlexVolume represents a generic volume resource that is provisioned/attached using an exec based plugin. This is an alpha feature and may change in future.</p></td>
<td class="tableblock halign-left valign-top"><p class="tableblock">false</p></td>
<td class="tableblock halign-left valign-top"><p class="tableblock"><a href="#_v1_flexvolumesource">v1.FlexVolumeSource</a></p></td>
<td class="tableblock halign-left valign-top"></td>
</tr>
<tr>
<td class="tableblock halign-left valign-top"><p class="tableblock">cinder</p></td>
<td class="tableblock halign-left valign-top"><p class="tableblock">Cinder represents a cinder volume attached and mounted on kubelets host machine More info: <a href="http://releases.k8s.io/release-1.3/examples/mysql-cinder-pd/README.md">http://releases.k8s.io/release-1.3/examples/mysql-cinder-pd/README.md</a></p></td>
<td class="tableblock halign-left valign-top"><p class="tableblock">false</p></td>
<td class="tableblock halign-left valign-top"><p class="tableblock"><a href="#_v1_cindervolumesource">v1.CinderVolumeSource</a></p></td>
<td class="tableblock halign-left valign-top"></td>
</tr>
<tr>
<td class="tableblock halign-left valign-top"><p class="tableblock">cephfs</p></td>
<td class="tableblock halign-left valign-top"><p class="tableblock">CephFS represents a Ceph FS mount on the host that shares a pod&#8217;s lifetime</p></td>
<td class="tableblock halign-left valign-top"><p class="tableblock">false</p></td>
<td class="tableblock halign-left valign-top"><p class="tableblock"><a href="#_v1_cephfsvolumesource">v1.CephFSVolumeSource</a></p></td>
<td class="tableblock halign-left valign-top"></td>
</tr>
<tr>
<td class="tableblock halign-left valign-top"><p class="tableblock">flocker</p></td>
<td class="tableblock halign-left valign-top"><p class="tableblock">Flocker represents a Flocker volume attached to a kubelet&#8217;s host machine. This depends on the Flocker control service being running</p></td>
<td class="tableblock halign-left valign-top"><p class="tableblock">false</p></td>
<td class="tableblock halign-left valign-top"><p class="tableblock"><a href="#_v1_flockervolumesource">v1.FlockerVolumeSource</a></p></td>
<td class="tableblock halign-left valign-top"></td>
</tr>
<tr>
<td class="tableblock halign-left valign-top"><p class="tableblock">downwardAPI</p></td>
<td class="tableblock halign-left valign-top"><p class="tableblock">DownwardAPI represents downward API about the pod that should populate this volume</p></td>
<td class="tableblock halign-left valign-top"><p class="tableblock">false</p></td>
<td class="tableblock halign-left valign-top"><p class="tableblock"><a href="#_v1_downwardapivolumesource">v1.DownwardAPIVolumeSource</a></p></td>
<td class="tableblock halign-left valign-top"></td>
</tr>
<tr>
<td class="tableblock halign-left valign-top"><p class="tableblock">fc</p></td>
<td class="tableblock halign-left valign-top"><p class="tableblock">FC represents a Fibre Channel resource that is attached to a kubelet&#8217;s host machine and then exposed to the pod.</p></td>
<td class="tableblock halign-left valign-top"><p class="tableblock">false</p></td>
<td class="tableblock halign-left valign-top"><p class="tableblock"><a href="#_v1_fcvolumesource">v1.FCVolumeSource</a></p></td>
<td class="tableblock halign-left valign-top"></td>
</tr>
<tr>
<td class="tableblock halign-left valign-top"><p class="tableblock">azureFile</p></td>
<td class="tableblock halign-left valign-top"><p class="tableblock">AzureFile represents an Azure File Service mount on the host and bind mount to the pod.</p></td>
<td class="tableblock halign-left valign-top"><p class="tableblock">false</p></td>
<td class="tableblock halign-left valign-top"><p class="tableblock"><a href="#_v1_azurefilevolumesource">v1.AzureFileVolumeSource</a></p></td>
<td class="tableblock halign-left valign-top"></td>
</tr>
<tr>
<td class="tableblock halign-left valign-top"><p class="tableblock">configMap</p></td>
<td class="tableblock halign-left valign-top"><p class="tableblock">ConfigMap represents a configMap that should populate this volume</p></td>
<td class="tableblock halign-left valign-top"><p class="tableblock">false</p></td>
<td class="tableblock halign-left valign-top"><p class="tableblock"><a href="#_v1_configmapvolumesource">v1.ConfigMapVolumeSource</a></p></td>
<td class="tableblock halign-left valign-top"></td>
</tr>
<tr>
<td class="tableblock halign-left valign-top"><p class="tableblock">vsphereVolume</p></td>
<td class="tableblock halign-left valign-top"><p class="tableblock">VsphereVolume represents a vSphere volume attached and mounted on kubelets host machine</p></td>
<td class="tableblock halign-left valign-top"><p class="tableblock">false</p></td>
<td class="tableblock halign-left valign-top"><p class="tableblock"><a href="#_v1_vspherevirtualdiskvolumesource">v1.VsphereVirtualDiskVolumeSource</a></p></td>
<td class="tableblock halign-left valign-top"></td>
</tr>
</tbody>
</table>

</div>
<div class="sect2">
<h3 id="_v1beta1_daemonsetlist">v1beta1.DaemonSetList</h3>
<div class="paragraph">
<p>DaemonSetList is a collection of daemon sets.</p>
</div>
<table class="tableblock frame-all grid-all" style="width:100%; ">
<colgroup>
<col style="width:20%;">
<col style="width:20%;">
<col style="width:20%;">
<col style="width:20%;">
<col style="width:20%;"> 
</colgroup>
<thead>
<tr>
<th class="tableblock halign-left valign-top">Name</th>
<th class="tableblock halign-left valign-top">Description</th>
<th class="tableblock halign-left valign-top">Required</th>
<th class="tableblock halign-left valign-top">Schema</th>
<th class="tableblock halign-left valign-top">Default</th>
</tr>
</thead>
<tbody>
<tr>
<td class="tableblock halign-left valign-top"><p class="tableblock">kind</p></td>
<td class="tableblock halign-left valign-top"><p class="tableblock">Kind is a string value representing the REST resource this object represents. Servers may infer this from the endpoint the client submits requests to. Cannot be updated. In CamelCase. More info: <a href="http://releases.k8s.io/release-1.3/docs/devel/api-conventions.md#types-kinds">http://releases.k8s.io/release-1.3/docs/devel/api-conventions.md#types-kinds</a></p></td>
<td class="tableblock halign-left valign-top"><p class="tableblock">false</p></td>
<td class="tableblock halign-left valign-top"><p class="tableblock">string</p></td>
<td class="tableblock halign-left valign-top"></td>
</tr>
<tr>
<td class="tableblock halign-left valign-top"><p class="tableblock">apiVersion</p></td>
<td class="tableblock halign-left valign-top"><p class="tableblock">APIVersion defines the versioned schema of this representation of an object. Servers should convert recognized schemas to the latest internal value, and may reject unrecognized values. More info: <a href="http://releases.k8s.io/release-1.3/docs/devel/api-conventions.md#resources">http://releases.k8s.io/release-1.3/docs/devel/api-conventions.md#resources</a></p></td>
<td class="tableblock halign-left valign-top"><p class="tableblock">false</p></td>
<td class="tableblock halign-left valign-top"><p class="tableblock">string</p></td>
<td class="tableblock halign-left valign-top"></td>
</tr>
<tr>
<td class="tableblock halign-left valign-top"><p class="tableblock">metadata</p></td>
<td class="tableblock halign-left valign-top"><p class="tableblock">Standard list metadata. More info: <a href="http://releases.k8s.io/release-1.3/docs/devel/api-conventions.md#metadata">http://releases.k8s.io/release-1.3/docs/devel/api-conventions.md#metadata</a></p></td>
<td class="tableblock halign-left valign-top"><p class="tableblock">false</p></td>
<td class="tableblock halign-left valign-top"><p class="tableblock"><a href="#_unversioned_listmeta">unversioned.ListMeta</a></p></td>
<td class="tableblock halign-left valign-top"></td>
</tr>
<tr>
<td class="tableblock halign-left valign-top"><p class="tableblock">items</p></td>
<td class="tableblock halign-left valign-top"><p class="tableblock">Items is a list of daemon sets.</p></td>
<td class="tableblock halign-left valign-top"><p class="tableblock">true</p></td>
<td class="tableblock halign-left valign-top"><p class="tableblock"><a href="#_v1beta1_daemonset">v1beta1.DaemonSet</a> array</p></td>
<td class="tableblock halign-left valign-top"></td>
</tr>
</tbody>
</table>

</div>
<div class="sect2">
<h3 id="_v1_resourcefieldselector">v1.ResourceFieldSelector</h3>
<div class="paragraph">
<p>ResourceFieldSelector represents container resources (cpu, memory) and their output format</p>
</div>
<table class="tableblock frame-all grid-all" style="width:100%; ">
<colgroup>
<col style="width:20%;">
<col style="width:20%;">
<col style="width:20%;">
<col style="width:20%;">
<col style="width:20%;"> 
</colgroup>
<thead>
<tr>
<th class="tableblock halign-left valign-top">Name</th>
<th class="tableblock halign-left valign-top">Description</th>
<th class="tableblock halign-left valign-top">Required</th>
<th class="tableblock halign-left valign-top">Schema</th>
<th class="tableblock halign-left valign-top">Default</th>
</tr>
</thead>
<tbody>
<tr>
<td class="tableblock halign-left valign-top"><p class="tableblock">containerName</p></td>
<td class="tableblock halign-left valign-top"><p class="tableblock">Container name: required for volumes, optional for env vars</p></td>
<td class="tableblock halign-left valign-top"><p class="tableblock">false</p></td>
<td class="tableblock halign-left valign-top"><p class="tableblock">string</p></td>
<td class="tableblock halign-left valign-top"></td>
</tr>
<tr>
<td class="tableblock halign-left valign-top"><p class="tableblock">resource</p></td>
<td class="tableblock halign-left valign-top"><p class="tableblock">Required: resource to select</p></td>
<td class="tableblock halign-left valign-top"><p class="tableblock">true</p></td>
<td class="tableblock halign-left valign-top"><p class="tableblock">string</p></td>
<td class="tableblock halign-left valign-top"></td>
</tr>
<tr>
<td class="tableblock halign-left valign-top"><p class="tableblock">divisor</p></td>
<td class="tableblock halign-left valign-top"><p class="tableblock">Specifies the output format of the exposed resources, defaults to "1"</p></td>
<td class="tableblock halign-left valign-top"><p class="tableblock">false</p></td>
<td class="tableblock halign-left valign-top"><p class="tableblock">string</p></td>
<td class="tableblock halign-left valign-top"></td>
</tr>
</tbody>
</table>

</div>
<div class="sect2">
<h3 id="_v1_probe">v1.Probe</h3>
<div class="paragraph">
<p>Probe describes a health check to be performed against a container to determine whether it is alive or ready to receive traffic.</p>
</div>
<table class="tableblock frame-all grid-all" style="width:100%; ">
<colgroup>
<col style="width:20%;">
<col style="width:20%;">
<col style="width:20%;">
<col style="width:20%;">
<col style="width:20%;"> 
</colgroup>
<thead>
<tr>
<th class="tableblock halign-left valign-top">Name</th>
<th class="tableblock halign-left valign-top">Description</th>
<th class="tableblock halign-left valign-top">Required</th>
<th class="tableblock halign-left valign-top">Schema</th>
<th class="tableblock halign-left valign-top">Default</th>
</tr>
</thead>
<tbody>
<tr>
<td class="tableblock halign-left valign-top"><p class="tableblock">exec</p></td>
<td class="tableblock halign-left valign-top"><p class="tableblock">One and only one of the following should be specified. Exec specifies the action to take.</p></td>
<td class="tableblock halign-left valign-top"><p class="tableblock">false</p></td>
<td class="tableblock halign-left valign-top"><p class="tableblock"><a href="#_v1_execaction">v1.ExecAction</a></p></td>
<td class="tableblock halign-left valign-top"></td>
</tr>
<tr>
<td class="tableblock halign-left valign-top"><p class="tableblock">httpGet</p></td>
<td class="tableblock halign-left valign-top"><p class="tableblock">HTTPGet specifies the http request to perform.</p></td>
<td class="tableblock halign-left valign-top"><p class="tableblock">false</p></td>
<td class="tableblock halign-left valign-top"><p class="tableblock"><a href="#_v1_httpgetaction">v1.HTTPGetAction</a></p></td>
<td class="tableblock halign-left valign-top"></td>
</tr>
<tr>
<td class="tableblock halign-left valign-top"><p class="tableblock">tcpSocket</p></td>
<td class="tableblock halign-left valign-top"><p class="tableblock">TCPSocket specifies an action involving a TCP port. TCP hooks not yet supported</p></td>
<td class="tableblock halign-left valign-top"><p class="tableblock">false</p></td>
<td class="tableblock halign-left valign-top"><p class="tableblock"><a href="#_v1_tcpsocketaction">v1.TCPSocketAction</a></p></td>
<td class="tableblock halign-left valign-top"></td>
</tr>
<tr>
<td class="tableblock halign-left valign-top"><p class="tableblock">initialDelaySeconds</p></td>
<td class="tableblock halign-left valign-top"><p class="tableblock">Number of seconds after the container has started before liveness probes are initiated. More info: <a href="http://releases.k8s.io/release-1.3/docs/user-guide/pod-states.md#container-probes">http://releases.k8s.io/release-1.3/docs/user-guide/pod-states.md#container-probes</a></p></td>
<td class="tableblock halign-left valign-top"><p class="tableblock">false</p></td>
<td class="tableblock halign-left valign-top"><p class="tableblock">integer (int32)</p></td>
<td class="tableblock halign-left valign-top"></td>
</tr>
<tr>
<td class="tableblock halign-left valign-top"><p class="tableblock">timeoutSeconds</p></td>
<td class="tableblock halign-left valign-top"><p class="tableblock">Number of seconds after which the probe times out. Defaults to 1 second. Minimum value is 1. More info: <a href="http://releases.k8s.io/release-1.3/docs/user-guide/pod-states.md#container-probes">http://releases.k8s.io/release-1.3/docs/user-guide/pod-states.md#container-probes</a></p></td>
<td class="tableblock halign-left valign-top"><p class="tableblock">false</p></td>
<td class="tableblock halign-left valign-top"><p class="tableblock">integer (int32)</p></td>
<td class="tableblock halign-left valign-top"></td>
</tr>
<tr>
<td class="tableblock halign-left valign-top"><p class="tableblock">periodSeconds</p></td>
<td class="tableblock halign-left valign-top"><p class="tableblock">How often (in seconds) to perform the probe. Default to 10 seconds. Minimum value is 1.</p></td>
<td class="tableblock halign-left valign-top"><p class="tableblock">false</p></td>
<td class="tableblock halign-left valign-top"><p class="tableblock">integer (int32)</p></td>
<td class="tableblock halign-left valign-top"></td>
</tr>
<tr>
<td class="tableblock halign-left valign-top"><p class="tableblock">successThreshold</p></td>
<td class="tableblock halign-left valign-top"><p class="tableblock">Minimum consecutive successes for the probe to be considered successful after having failed. Defaults to 1. Must be 1 for liveness. Minimum value is 1.</p></td>
<td class="tableblock halign-left valign-top"><p class="tableblock">false</p></td>
<td class="tableblock halign-left valign-top"><p class="tableblock">integer (int32)</p></td>
<td class="tableblock halign-left valign-top"></td>
</tr>
<tr>
<td class="tableblock halign-left valign-top"><p class="tableblock">failureThreshold</p></td>
<td class="tableblock halign-left valign-top"><p class="tableblock">Minimum consecutive failures for the probe to be considered failed after having succeeded. Defaults to 3. Minimum value is 1.</p></td>
<td class="tableblock halign-left valign-top"><p class="tableblock">false</p></td>
<td class="tableblock halign-left valign-top"><p class="tableblock">integer (int32)</p></td>
<td class="tableblock halign-left valign-top"></td>
</tr>
</tbody>
</table>

</div>
<div class="sect2">
<h3 id="_v1beta1_deploymentspec">v1beta1.DeploymentSpec</h3>
<div class="paragraph">
<p>DeploymentSpec is the specification of the desired behavior of the Deployment.</p>
</div>
<table class="tableblock frame-all grid-all" style="width:100%; ">
<colgroup>
<col style="width:20%;">
<col style="width:20%;">
<col style="width:20%;">
<col style="width:20%;">
<col style="width:20%;"> 
</colgroup>
<thead>
<tr>
<th class="tableblock halign-left valign-top">Name</th>
<th class="tableblock halign-left valign-top">Description</th>
<th class="tableblock halign-left valign-top">Required</th>
<th class="tableblock halign-left valign-top">Schema</th>
<th class="tableblock halign-left valign-top">Default</th>
</tr>
</thead>
<tbody>
<tr>
<td class="tableblock halign-left valign-top"><p class="tableblock">replicas</p></td>
<td class="tableblock halign-left valign-top"><p class="tableblock">Number of desired pods. This is a pointer to distinguish between explicit zero and not specified. Defaults to 1.</p></td>
<td class="tableblock halign-left valign-top"><p class="tableblock">false</p></td>
<td class="tableblock halign-left valign-top"><p class="tableblock">integer (int32)</p></td>
<td class="tableblock halign-left valign-top"></td>
</tr>
<tr>
<td class="tableblock halign-left valign-top"><p class="tableblock">selector</p></td>
<td class="tableblock halign-left valign-top"><p class="tableblock">Label selector for pods. Existing ReplicaSets whose pods are selected by this will be the ones affected by this deployment.</p></td>
<td class="tableblock halign-left valign-top"><p class="tableblock">false</p></td>
<td class="tableblock halign-left valign-top"><p class="tableblock"><a href="#_v1beta1_labelselector">v1beta1.LabelSelector</a></p></td>
<td class="tableblock halign-left valign-top"></td>
</tr>
<tr>
<td class="tableblock halign-left valign-top"><p class="tableblock">template</p></td>
<td class="tableblock halign-left valign-top"><p class="tableblock">Template describes the pods that will be created.</p></td>
<td class="tableblock halign-left valign-top"><p class="tableblock">true</p></td>
<td class="tableblock halign-left valign-top"><p class="tableblock"><a href="#_v1_podtemplatespec">v1.PodTemplateSpec</a></p></td>
<td class="tableblock halign-left valign-top"></td>
</tr>
<tr>
<td class="tableblock halign-left valign-top"><p class="tableblock">strategy</p></td>
<td class="tableblock halign-left valign-top"><p class="tableblock">The deployment strategy to use to replace existing pods with new ones.</p></td>
<td class="tableblock halign-left valign-top"><p class="tableblock">false</p></td>
<td class="tableblock halign-left valign-top"><p class="tableblock"><a href="#_v1beta1_deploymentstrategy">v1beta1.DeploymentStrategy</a></p></td>
<td class="tableblock halign-left valign-top"></td>
</tr>
<tr>
<td class="tableblock halign-left valign-top"><p class="tableblock">minReadySeconds</p></td>
<td class="tableblock halign-left valign-top"><p class="tableblock">Minimum number of seconds for which a newly created pod should be ready without any of its container crashing, for it to be considered available. Defaults to 0 (pod will be considered available as soon as it is ready)</p></td>
<td class="tableblock halign-left valign-top"><p class="tableblock">false</p></td>
<td class="tableblock halign-left valign-top"><p class="tableblock">integer (int32)</p></td>
<td class="tableblock halign-left valign-top"></td>
</tr>
<tr>
<td class="tableblock halign-left valign-top"><p class="tableblock">revisionHistoryLimit</p></td>
<td class="tableblock halign-left valign-top"><p class="tableblock">The number of old ReplicaSets to retain to allow rollback. This is a pointer to distinguish between explicit zero and not specified.</p></td>
<td class="tableblock halign-left valign-top"><p class="tableblock">false</p></td>
<td class="tableblock halign-left valign-top"><p class="tableblock">integer (int32)</p></td>
<td class="tableblock halign-left valign-top"></td>
</tr>
<tr>
<td class="tableblock halign-left valign-top"><p class="tableblock">paused</p></td>
<td class="tableblock halign-left valign-top"><p class="tableblock">Indicates that the deployment is paused and will not be processed by the deployment controller.</p></td>
<td class="tableblock halign-left valign-top"><p class="tableblock">false</p></td>
<td class="tableblock halign-left valign-top"><p class="tableblock">boolean</p></td>
<td class="tableblock halign-left valign-top"><p class="tableblock">false</p></td>
</tr>
<tr>
<td class="tableblock halign-left valign-top"><p class="tableblock">rollbackTo</p></td>
<td class="tableblock halign-left valign-top"><p class="tableblock">The config this deployment is rolling back to. Will be cleared after rollback is done.</p></td>
<td class="tableblock halign-left valign-top"><p class="tableblock">false</p></td>
<td class="tableblock halign-left valign-top"><p class="tableblock"><a href="#_v1beta1_rollbackconfig">v1beta1.RollbackConfig</a></p></td>
<td class="tableblock halign-left valign-top"></td>
</tr>
</tbody>
</table>

</div>
<div class="sect2">
<h3 id="_unversioned_apiresourcelist">unversioned.APIResourceList</h3>
<div class="paragraph">
<p>APIResourceList is a list of APIResource, it is used to expose the name of the resources supported in a specific group and version, and if the resource is namespaced.</p>
</div>
<table class="tableblock frame-all grid-all" style="width:100%; ">
<colgroup>
<col style="width:20%;">
<col style="width:20%;">
<col style="width:20%;">
<col style="width:20%;">
<col style="width:20%;"> 
</colgroup>
<thead>
<tr>
<th class="tableblock halign-left valign-top">Name</th>
<th class="tableblock halign-left valign-top">Description</th>
<th class="tableblock halign-left valign-top">Required</th>
<th class="tableblock halign-left valign-top">Schema</th>
<th class="tableblock halign-left valign-top">Default</th>
</tr>
</thead>
<tbody>
<tr>
<td class="tableblock halign-left valign-top"><p class="tableblock">kind</p></td>
<td class="tableblock halign-left valign-top"><p class="tableblock">Kind is a string value representing the REST resource this object represents. Servers may infer this from the endpoint the client submits requests to. Cannot be updated. In CamelCase. More info: <a href="http://releases.k8s.io/release-1.3/docs/devel/api-conventions.md#types-kinds">http://releases.k8s.io/release-1.3/docs/devel/api-conventions.md#types-kinds</a></p></td>
<td class="tableblock halign-left valign-top"><p class="tableblock">false</p></td>
<td class="tableblock halign-left valign-top"><p class="tableblock">string</p></td>
<td class="tableblock halign-left valign-top"></td>
</tr>
<tr>
<td class="tableblock halign-left valign-top"><p class="tableblock">apiVersion</p></td>
<td class="tableblock halign-left valign-top"><p class="tableblock">APIVersion defines the versioned schema of this representation of an object. Servers should convert recognized schemas to the latest internal value, and may reject unrecognized values. More info: <a href="http://releases.k8s.io/release-1.3/docs/devel/api-conventions.md#resources">http://releases.k8s.io/release-1.3/docs/devel/api-conventions.md#resources</a></p></td>
<td class="tableblock halign-left valign-top"><p class="tableblock">false</p></td>
<td class="tableblock halign-left valign-top"><p class="tableblock">string</p></td>
<td class="tableblock halign-left valign-top"></td>
</tr>
<tr>
<td class="tableblock halign-left valign-top"><p class="tableblock">groupVersion</p></td>
<td class="tableblock halign-left valign-top"><p class="tableblock">groupVersion is the group and version this APIResourceList is for.</p></td>
<td class="tableblock halign-left valign-top"><p class="tableblock">true</p></td>
<td class="tableblock halign-left valign-top"><p class="tableblock">string</p></td>
<td class="tableblock halign-left valign-top"></td>
</tr>
<tr>
<td class="tableblock halign-left valign-top"><p class="tableblock">resources</p></td>
<td class="tableblock halign-left valign-top"><p class="tableblock">resources contains the name of the resources and if they are namespaced.</p></td>
<td class="tableblock halign-left valign-top"><p class="tableblock">true</p></td>
<td class="tableblock halign-left valign-top"><p class="tableblock"><a href="#_unversioned_apiresource">unversioned.APIResource</a> array</p></td>
<td class="tableblock halign-left valign-top"></td>
</tr>
</tbody>
</table>

</div>
<div class="sect2">
<h3 id="_v1_secretkeyselector">v1.SecretKeySelector</h3>
<div class="paragraph">
<p>SecretKeySelector selects a key of a Secret.</p>
</div>
<table class="tableblock frame-all grid-all" style="width:100%; ">
<colgroup>
<col style="width:20%;">
<col style="width:20%;">
<col style="width:20%;">
<col style="width:20%;">
<col style="width:20%;"> 
</colgroup>
<thead>
<tr>
<th class="tableblock halign-left valign-top">Name</th>
<th class="tableblock halign-left valign-top">Description</th>
<th class="tableblock halign-left valign-top">Required</th>
<th class="tableblock halign-left valign-top">Schema</th>
<th class="tableblock halign-left valign-top">Default</th>
</tr>
</thead>
<tbody>
<tr>
<td class="tableblock halign-left valign-top"><p class="tableblock">name</p></td>
<td class="tableblock halign-left valign-top"><p class="tableblock">Name of the referent. More info: <a href="http://releases.k8s.io/release-1.3/docs/user-guide/identifiers.md#names">http://releases.k8s.io/release-1.3/docs/user-guide/identifiers.md#names</a></p></td>
<td class="tableblock halign-left valign-top"><p class="tableblock">false</p></td>
<td class="tableblock halign-left valign-top"><p class="tableblock">string</p></td>
<td class="tableblock halign-left valign-top"></td>
</tr>
<tr>
<td class="tableblock halign-left valign-top"><p class="tableblock">key</p></td>
<td class="tableblock halign-left valign-top"><p class="tableblock">The key of the secret to select from.  Must be a valid secret key.</p></td>
<td class="tableblock halign-left valign-top"><p class="tableblock">true</p></td>
<td class="tableblock halign-left valign-top"><p class="tableblock">string</p></td>
<td class="tableblock halign-left valign-top"></td>
</tr>
</tbody>
</table>

</div>
<div class="sect2">
<h3 id="_v1_capability">v1.Capability</h3>

</div>
<div class="sect2">
<h3 id="_unversioned_apiresource">unversioned.APIResource</h3>
<div class="paragraph">
<p>APIResource specifies the name of a resource and whether it is namespaced.</p>
</div>
<table class="tableblock frame-all grid-all" style="width:100%; ">
<colgroup>
<col style="width:20%;">
<col style="width:20%;">
<col style="width:20%;">
<col style="width:20%;">
<col style="width:20%;"> 
</colgroup>
<thead>
<tr>
<th class="tableblock halign-left valign-top">Name</th>
<th class="tableblock halign-left valign-top">Description</th>
<th class="tableblock halign-left valign-top">Required</th>
<th class="tableblock halign-left valign-top">Schema</th>
<th class="tableblock halign-left valign-top">Default</th>
</tr>
</thead>
<tbody>
<tr>
<td class="tableblock halign-left valign-top"><p class="tableblock">name</p></td>
<td class="tableblock halign-left valign-top"><p class="tableblock">name is the name of the resource.</p></td>
<td class="tableblock halign-left valign-top"><p class="tableblock">true</p></td>
<td class="tableblock halign-left valign-top"><p class="tableblock">string</p></td>
<td class="tableblock halign-left valign-top"></td>
</tr>
<tr>
<td class="tableblock halign-left valign-top"><p class="tableblock">namespaced</p></td>
<td class="tableblock halign-left valign-top"><p class="tableblock">namespaced indicates if a resource is namespaced or not.</p></td>
<td class="tableblock halign-left valign-top"><p class="tableblock">true</p></td>
<td class="tableblock halign-left valign-top"><p class="tableblock">boolean</p></td>
<td class="tableblock halign-left valign-top"><p class="tableblock">false</p></td>
</tr>
<tr>
<td class="tableblock halign-left valign-top"><p class="tableblock">kind</p></td>
<td class="tableblock halign-left valign-top"><p class="tableblock">kind is the kind for the resource (e.g. <em>Foo</em> is the kind for a resource <em>foo</em>)</p></td>
<td class="tableblock halign-left valign-top"><p class="tableblock">true</p></td>
<td class="tableblock halign-left valign-top"><p class="tableblock">string</p></td>
<td class="tableblock halign-left valign-top"></td>
</tr>
</tbody>
</table>

</div>
<div class="sect2">
<h3 id="_v1_downwardapivolumefile">v1.DownwardAPIVolumeFile</h3>
<div class="paragraph">
<p>DownwardAPIVolumeFile represents information to create the file containing the pod field</p>
</div>
<table class="tableblock frame-all grid-all" style="width:100%; ">
<colgroup>
<col style="width:20%;">
<col style="width:20%;">
<col style="width:20%;">
<col style="width:20%;">
<col style="width:20%;"> 
</colgroup>
<thead>
<tr>
<th class="tableblock halign-left valign-top">Name</th>
<th class="tableblock halign-left valign-top">Description</th>
<th class="tableblock halign-left valign-top">Required</th>
<th class="tableblock halign-left valign-top">Schema</th>
<th class="tableblock halign-left valign-top">Default</th>
</tr>
</thead>
<tbody>
<tr>
<td class="tableblock halign-left valign-top"><p class="tableblock">path</p></td>
<td class="tableblock halign-left valign-top"><p class="tableblock">Required: Path is  the relative path name of the file to be created. Must not be absolute or contain the <em>..</em> path. Must be utf-8 encoded. The first item of the relative path must not start with <em>..</em></p></td>
<td class="tableblock halign-left valign-top"><p class="tableblock">true</p></td>
<td class="tableblock halign-left valign-top"><p class="tableblock">string</p></td>
<td class="tableblock halign-left valign-top"></td>
</tr>
<tr>
<td class="tableblock halign-left valign-top"><p class="tableblock">fieldRef</p></td>
<td class="tableblock halign-left valign-top"><p class="tableblock">Required: Selects a field of the pod: only annotations, labels, name and namespace are supported.</p></td>
<td class="tableblock halign-left valign-top"><p class="tableblock">false</p></td>
<td class="tableblock halign-left valign-top"><p class="tableblock"><a href="#_v1_objectfieldselector">v1.ObjectFieldSelector</a></p></td>
<td class="tableblock halign-left valign-top"></td>
</tr>
<tr>
<td class="tableblock halign-left valign-top"><p class="tableblock">resourceFieldRef</p></td>
<td class="tableblock halign-left valign-top"><p class="tableblock">Selects a resource of the container: only resources limits and requests (limits.cpu, limits.memory, requests.cpu and requests.memory) are currently supported.</p></td>
<td class="tableblock halign-left valign-top"><p class="tableblock">false</p></td>
<td class="tableblock halign-left valign-top"><p class="tableblock"><a href="#_v1_resourcefieldselector">v1.ResourceFieldSelector</a></p></td>
<td class="tableblock halign-left valign-top"></td>
</tr>
</tbody>
</table>

</div>
<div class="sect2">
<h3 id="_v1_containerport">v1.ContainerPort</h3>
<div class="paragraph">
<p>ContainerPort represents a network port in a single container.</p>
</div>
<table class="tableblock frame-all grid-all" style="width:100%; ">
<colgroup>
<col style="width:20%;">
<col style="width:20%;">
<col style="width:20%;">
<col style="width:20%;">
<col style="width:20%;"> 
</colgroup>
<thead>
<tr>
<th class="tableblock halign-left valign-top">Name</th>
<th class="tableblock halign-left valign-top">Description</th>
<th class="tableblock halign-left valign-top">Required</th>
<th class="tableblock halign-left valign-top">Schema</th>
<th class="tableblock halign-left valign-top">Default</th>
</tr>
</thead>
<tbody>
<tr>
<td class="tableblock halign-left valign-top"><p class="tableblock">name</p></td>
<td class="tableblock halign-left valign-top"><p class="tableblock">If specified, this must be an IANA_SVC_NAME and unique within the pod. Each named port in a pod must have a unique name. Name for the port that can be referred to by services.</p></td>
<td class="tableblock halign-left valign-top"><p class="tableblock">false</p></td>
<td class="tableblock halign-left valign-top"><p class="tableblock">string</p></td>
<td class="tableblock halign-left valign-top"></td>
</tr>
<tr>
<td class="tableblock halign-left valign-top"><p class="tableblock">hostPort</p></td>
<td class="tableblock halign-left valign-top"><p class="tableblock">Number of port to expose on the host. If specified, this must be a valid port number, 0 &lt; x &lt; 65536. If HostNetwork is specified, this must match ContainerPort. Most containers do not need this.</p></td>
<td class="tableblock halign-left valign-top"><p class="tableblock">false</p></td>
<td class="tableblock halign-left valign-top"><p class="tableblock">integer (int32)</p></td>
<td class="tableblock halign-left valign-top"></td>
</tr>
<tr>
<td class="tableblock halign-left valign-top"><p class="tableblock">containerPort</p></td>
<td class="tableblock halign-left valign-top"><p class="tableblock">Number of port to expose on the pod&#8217;s IP address. This must be a valid port number, 0 &lt; x &lt; 65536.</p></td>
<td class="tableblock halign-left valign-top"><p class="tableblock">true</p></td>
<td class="tableblock halign-left valign-top"><p class="tableblock">integer (int32)</p></td>
<td class="tableblock halign-left valign-top"></td>
</tr>
<tr>
<td class="tableblock halign-left valign-top"><p class="tableblock">protocol</p></td>
<td class="tableblock halign-left valign-top"><p class="tableblock">Protocol for port. Must be UDP or TCP. Defaults to "TCP".</p></td>
<td class="tableblock halign-left valign-top"><p class="tableblock">false</p></td>
<td class="tableblock halign-left valign-top"><p class="tableblock">string</p></td>
<td class="tableblock halign-left valign-top"></td>
</tr>
<tr>
<td class="tableblock halign-left valign-top"><p class="tableblock">hostIP</p></td>
<td class="tableblock halign-left valign-top"><p class="tableblock">What host IP to bind the external port to.</p></td>
<td class="tableblock halign-left valign-top"><p class="tableblock">false</p></td>
<td class="tableblock halign-left valign-top"><p class="tableblock">string</p></td>
<td class="tableblock halign-left valign-top"></td>
</tr>
</tbody>
</table>

</div>
<div class="sect2">
<h3 id="_v1_podspec">v1.PodSpec</h3>
<div class="paragraph">
<p>PodSpec is a description of a pod.</p>
</div>
<table class="tableblock frame-all grid-all" style="width:100%; ">
<colgroup>
<col style="width:20%;">
<col style="width:20%;">
<col style="width:20%;">
<col style="width:20%;">
<col style="width:20%;"> 
</colgroup>
<thead>
<tr>
<th class="tableblock halign-left valign-top">Name</th>
<th class="tableblock halign-left valign-top">Description</th>
<th class="tableblock halign-left valign-top">Required</th>
<th class="tableblock halign-left valign-top">Schema</th>
<th class="tableblock halign-left valign-top">Default</th>
</tr>
</thead>
<tbody>
<tr>
<td class="tableblock halign-left valign-top"><p class="tableblock">volumes</p></td>
<td class="tableblock halign-left valign-top"><p class="tableblock">List of volumes that can be mounted by containers belonging to the pod. More info: <a href="http://releases.k8s.io/release-1.3/docs/user-guide/volumes.md">http://releases.k8s.io/release-1.3/docs/user-guide/volumes.md</a></p></td>
<td class="tableblock halign-left valign-top"><p class="tableblock">false</p></td>
<td class="tableblock halign-left valign-top"><p class="tableblock"><a href="#_v1_volume">v1.Volume</a> array</p></td>
<td class="tableblock halign-left valign-top"></td>
</tr>
<tr>
<td class="tableblock halign-left valign-top"><p class="tableblock">containers</p></td>
<td class="tableblock halign-left valign-top"><p class="tableblock">List of containers belonging to the pod. Containers cannot currently be added or removed. There must be at least one container in a Pod. Cannot be updated. More info: <a href="http://releases.k8s.io/release-1.3/docs/user-guide/containers.md">http://releases.k8s.io/release-1.3/docs/user-guide/containers.md</a></p></td>
<td class="tableblock halign-left valign-top"><p class="tableblock">true</p></td>
<td class="tableblock halign-left valign-top"><p class="tableblock"><a href="#_v1_container">v1.Container</a> array</p></td>
<td class="tableblock halign-left valign-top"></td>
</tr>
<tr>
<td class="tableblock halign-left valign-top"><p class="tableblock">restartPolicy</p></td>
<td class="tableblock halign-left valign-top"><p class="tableblock">Restart policy for all containers within the pod. One of Always, OnFailure, Never. Default to Always. More info: <a href="http://releases.k8s.io/release-1.3/docs/user-guide/pod-states.md#restartpolicy">http://releases.k8s.io/release-1.3/docs/user-guide/pod-states.md#restartpolicy</a></p></td>
<td class="tableblock halign-left valign-top"><p class="tableblock">false</p></td>
<td class="tableblock halign-left valign-top"><p class="tableblock">string</p></td>
<td class="tableblock halign-left valign-top"></td>
</tr>
<tr>
<td class="tableblock halign-left valign-top"><p class="tableblock">terminationGracePeriodSeconds</p></td>
<td class="tableblock halign-left valign-top"><p class="tableblock">Optional duration in seconds the pod needs to terminate gracefully. May be decreased in delete request. Value must be non-negative integer. The value zero indicates delete immediately. If this value is nil, the default grace period will be used instead. The grace period is the duration in seconds after the processes running in the pod are sent a termination signal and the time when the processes are forcibly halted with a kill signal. Set this value longer than the expected cleanup time for your process. Defaults to 30 seconds.</p></td>
<td class="tableblock halign-left valign-top"><p class="tableblock">false</p></td>
<td class="tableblock halign-left valign-top"><p class="tableblock">integer (int64)</p></td>
<td class="tableblock halign-left valign-top"></td>
</tr>
<tr>
<td class="tableblock halign-left valign-top"><p class="tableblock">activeDeadlineSeconds</p></td>
<td class="tableblock halign-left valign-top"><p class="tableblock">Optional duration in seconds the pod may be active on the node relative to StartTime before the system will actively try to mark it failed and kill associated containers. Value must be a positive integer.</p></td>
<td class="tableblock halign-left valign-top"><p class="tableblock">false</p></td>
<td class="tableblock halign-left valign-top"><p class="tableblock">integer (int64)</p></td>
<td class="tableblock halign-left valign-top"></td>
</tr>
<tr>
<td class="tableblock halign-left valign-top"><p class="tableblock">dnsPolicy</p></td>
<td class="tableblock halign-left valign-top"><p class="tableblock">Set DNS policy for containers within the pod. One of <em>ClusterFirst</em> or <em>Default</em>. Defaults to "ClusterFirst".</p></td>
<td class="tableblock halign-left valign-top"><p class="tableblock">false</p></td>
<td class="tableblock halign-left valign-top"><p class="tableblock">string</p></td>
<td class="tableblock halign-left valign-top"></td>
</tr>
<tr>
<td class="tableblock halign-left valign-top"><p class="tableblock">nodeSelector</p></td>
<td class="tableblock halign-left valign-top"><p class="tableblock">NodeSelector is a selector which must be true for the pod to fit on a node. Selector which must match a node&#8217;s labels for the pod to be scheduled on that node. More info: <a href="http://releases.k8s.io/release-1.3/docs/user-guide/node-selection/README.md">http://releases.k8s.io/release-1.3/docs/user-guide/node-selection/README.md</a></p></td>
<td class="tableblock halign-left valign-top"><p class="tableblock">false</p></td>
<td class="tableblock halign-left valign-top"><p class="tableblock">object</p></td>
<td class="tableblock halign-left valign-top"></td>
</tr>
<tr>
<td class="tableblock halign-left valign-top"><p class="tableblock">serviceAccountName</p></td>
<td class="tableblock halign-left valign-top"><p class="tableblock">ServiceAccountName is the name of the ServiceAccount to use to run this pod. More info: <a href="http://releases.k8s.io/release-1.3/docs/design/service_accounts.md">http://releases.k8s.io/release-1.3/docs/design/service_accounts.md</a></p></td>
<td class="tableblock halign-left valign-top"><p class="tableblock">false</p></td>
<td class="tableblock halign-left valign-top"><p class="tableblock">string</p></td>
<td class="tableblock halign-left valign-top"></td>
</tr>
<tr>
<td class="tableblock halign-left valign-top"><p class="tableblock">serviceAccount</p></td>
<td class="tableblock halign-left valign-top"><p class="tableblock">DeprecatedServiceAccount is a depreciated alias for ServiceAccountName. Deprecated: Use serviceAccountName instead.</p></td>
<td class="tableblock halign-left valign-top"><p class="tableblock">false</p></td>
<td class="tableblock halign-left valign-top"><p class="tableblock">string</p></td>
<td class="tableblock halign-left valign-top"></td>
</tr>
<tr>
<td class="tableblock halign-left valign-top"><p class="tableblock">nodeName</p></td>
<td class="tableblock halign-left valign-top"><p class="tableblock">NodeName is a request to schedule this pod onto a specific node. If it is non-empty, the scheduler simply schedules this pod onto that node, assuming that it fits resource requirements.</p></td>
<td class="tableblock halign-left valign-top"><p class="tableblock">false</p></td>
<td class="tableblock halign-left valign-top"><p class="tableblock">string</p></td>
<td class="tableblock halign-left valign-top"></td>
</tr>
<tr>
<td class="tableblock halign-left valign-top"><p class="tableblock">hostNetwork</p></td>
<td class="tableblock halign-left valign-top"><p class="tableblock">Host networking requested for this pod. Use the host&#8217;s network namespace. If this option is set, the ports that will be used must be specified. Default to false.</p></td>
<td class="tableblock halign-left valign-top"><p class="tableblock">false</p></td>
<td class="tableblock halign-left valign-top"><p class="tableblock">boolean</p></td>
<td class="tableblock halign-left valign-top"><p class="tableblock">false</p></td>
</tr>
<tr>
<td class="tableblock halign-left valign-top"><p class="tableblock">hostPID</p></td>
<td class="tableblock halign-left valign-top"><p class="tableblock">Use the host&#8217;s pid namespace. Optional: Default to false.</p></td>
<td class="tableblock halign-left valign-top"><p class="tableblock">false</p></td>
<td class="tableblock halign-left valign-top"><p class="tableblock">boolean</p></td>
<td class="tableblock halign-left valign-top"><p class="tableblock">false</p></td>
</tr>
<tr>
<td class="tableblock halign-left valign-top"><p class="tableblock">hostIPC</p></td>
<td class="tableblock halign-left valign-top"><p class="tableblock">Use the host&#8217;s ipc namespace. Optional: Default to false.</p></td>
<td class="tableblock halign-left valign-top"><p class="tableblock">false</p></td>
<td class="tableblock halign-left valign-top"><p class="tableblock">boolean</p></td>
<td class="tableblock halign-left valign-top"><p class="tableblock">false</p></td>
</tr>
<tr>
<td class="tableblock halign-left valign-top"><p class="tableblock">securityContext</p></td>
<td class="tableblock halign-left valign-top"><p class="tableblock">SecurityContext holds pod-level security attributes and common container settings. Optional: Defaults to empty.  See type description for default values of each field.</p></td>
<td class="tableblock halign-left valign-top"><p class="tableblock">false</p></td>
<td class="tableblock halign-left valign-top"><p class="tableblock"><a href="#_v1_podsecuritycontext">v1.PodSecurityContext</a></p></td>
<td class="tableblock halign-left valign-top"></td>
</tr>
<tr>
<td class="tableblock halign-left valign-top"><p class="tableblock">imagePullSecrets</p></td>
<td class="tableblock halign-left valign-top"><p class="tableblock">ImagePullSecrets is an optional list of references to secrets in the same namespace to use for pulling any of the images used by this PodSpec. If specified, these secrets will be passed to individual puller implementations for them to use. For example, in the case of docker, only DockerConfig type secrets are honored. More info: <a href="http://releases.k8s.io/release-1.3/docs/user-guide/images.md#specifying-imagepullsecrets-on-a-pod">http://releases.k8s.io/release-1.3/docs/user-guide/images.md#specifying-imagepullsecrets-on-a-pod</a></p></td>
<td class="tableblock halign-left valign-top"><p class="tableblock">false</p></td>
<td class="tableblock halign-left valign-top"><p class="tableblock"><a href="#_v1_localobjectreference">v1.LocalObjectReference</a> array</p></td>
<td class="tableblock halign-left valign-top"></td>
</tr>
<tr>
<td class="tableblock halign-left valign-top"><p class="tableblock">hostname</p></td>
<td class="tableblock halign-left valign-top"><p class="tableblock">Specifies the hostname of the Pod If not specified, the pod&#8217;s hostname will be set to a system-defined value.</p></td>
<td class="tableblock halign-left valign-top"><p class="tableblock">false</p></td>
<td class="tableblock halign-left valign-top"><p class="tableblock">string</p></td>
<td class="tableblock halign-left valign-top"></td>
</tr>
<tr>
<td class="tableblock halign-left valign-top"><p class="tableblock">subdomain</p></td>
<td class="tableblock halign-left valign-top"><p class="tableblock">If specified, the fully qualified Pod hostname will be "&lt;hostname&gt;.&lt;subdomain&gt;.&lt;pod namespace&gt;.svc.&lt;cluster domain&gt;". If not specified, the pod will not have a domainname at all.</p></td>
<td class="tableblock halign-left valign-top"><p class="tableblock">false</p></td>
<td class="tableblock halign-left valign-top"><p class="tableblock">string</p></td>
<td class="tableblock halign-left valign-top"></td>
</tr>
</tbody>
</table>

</div>
<div class="sect2">
<h3 id="_v1_lifecycle">v1.Lifecycle</h3>
<div class="paragraph">
<p>Lifecycle describes actions that the management system should take in response to container lifecycle events. For the PostStart and PreStop lifecycle handlers, management of the container blocks until the action is complete, unless the container process fails, in which case the handler is aborted.</p>
</div>
<table class="tableblock frame-all grid-all" style="width:100%; ">
<colgroup>
<col style="width:20%;">
<col style="width:20%;">
<col style="width:20%;">
<col style="width:20%;">
<col style="width:20%;"> 
</colgroup>
<thead>
<tr>
<th class="tableblock halign-left valign-top">Name</th>
<th class="tableblock halign-left valign-top">Description</th>
<th class="tableblock halign-left valign-top">Required</th>
<th class="tableblock halign-left valign-top">Schema</th>
<th class="tableblock halign-left valign-top">Default</th>
</tr>
</thead>
<tbody>
<tr>
<td class="tableblock halign-left valign-top"><p class="tableblock">postStart</p></td>
<td class="tableblock halign-left valign-top"><p class="tableblock">PostStart is called immediately after a container is created. If the handler fails, the container is terminated and restarted according to its restart policy. Other management of the container blocks until the hook completes. More info: <a href="http://releases.k8s.io/release-1.3/docs/user-guide/container-environment.md#hook-details">http://releases.k8s.io/release-1.3/docs/user-guide/container-environment.md#hook-details</a></p></td>
<td class="tableblock halign-left valign-top"><p class="tableblock">false</p></td>
<td class="tableblock halign-left valign-top"><p class="tableblock"><a href="#_v1_handler">v1.Handler</a></p></td>
<td class="tableblock halign-left valign-top"></td>
</tr>
<tr>
<td class="tableblock halign-left valign-top"><p class="tableblock">preStop</p></td>
<td class="tableblock halign-left valign-top"><p class="tableblock">PreStop is called immediately before a container is terminated. The container is terminated after the handler completes. The reason for termination is passed to the handler. Regardless of the outcome of the handler, the container is eventually terminated. Other management of the container blocks until the hook completes. More info: <a href="http://releases.k8s.io/release-1.3/docs/user-guide/container-environment.md#hook-details">http://releases.k8s.io/release-1.3/docs/user-guide/container-environment.md#hook-details</a></p></td>
<td class="tableblock halign-left valign-top"><p class="tableblock">false</p></td>
<td class="tableblock halign-left valign-top"><p class="tableblock"><a href="#_v1_handler">v1.Handler</a></p></td>
<td class="tableblock halign-left valign-top"></td>
</tr>
</tbody>
</table>

</div>
<div class="sect2">
<h3 id="_v1_glusterfsvolumesource">v1.GlusterfsVolumeSource</h3>
<div class="paragraph">
<p>Represents a Glusterfs mount that lasts the lifetime of a pod. Glusterfs volumes do not support ownership management or SELinux relabeling.</p>
</div>
<table class="tableblock frame-all grid-all" style="width:100%; ">
<colgroup>
<col style="width:20%;">
<col style="width:20%;">
<col style="width:20%;">
<col style="width:20%;">
<col style="width:20%;"> 
</colgroup>
<thead>
<tr>
<th class="tableblock halign-left valign-top">Name</th>
<th class="tableblock halign-left valign-top">Description</th>
<th class="tableblock halign-left valign-top">Required</th>
<th class="tableblock halign-left valign-top">Schema</th>
<th class="tableblock halign-left valign-top">Default</th>
</tr>
</thead>
<tbody>
<tr>
<td class="tableblock halign-left valign-top"><p class="tableblock">endpoints</p></td>
<td class="tableblock halign-left valign-top"><p class="tableblock">EndpointsName is the endpoint name that details Glusterfs topology. More info: <a href="http://releases.k8s.io/release-1.3/examples/glusterfs/README.md#create-a-pod">http://releases.k8s.io/release-1.3/examples/glusterfs/README.md#create-a-pod</a></p></td>
<td class="tableblock halign-left valign-top"><p class="tableblock">true</p></td>
<td class="tableblock halign-left valign-top"><p class="tableblock">string</p></td>
<td class="tableblock halign-left valign-top"></td>
</tr>
<tr>
<td class="tableblock halign-left valign-top"><p class="tableblock">path</p></td>
<td class="tableblock halign-left valign-top"><p class="tableblock">Path is the Glusterfs volume path. More info: <a href="http://releases.k8s.io/release-1.3/examples/glusterfs/README.md#create-a-pod">http://releases.k8s.io/release-1.3/examples/glusterfs/README.md#create-a-pod</a></p></td>
<td class="tableblock halign-left valign-top"><p class="tableblock">true</p></td>
<td class="tableblock halign-left valign-top"><p class="tableblock">string</p></td>
<td class="tableblock halign-left valign-top"></td>
</tr>
<tr>
<td class="tableblock halign-left valign-top"><p class="tableblock">readOnly</p></td>
<td class="tableblock halign-left valign-top"><p class="tableblock">ReadOnly here will force the Glusterfs volume to be mounted with read-only permissions. Defaults to false. More info: <a href="http://releases.k8s.io/release-1.3/examples/glusterfs/README.md#create-a-pod">http://releases.k8s.io/release-1.3/examples/glusterfs/README.md#create-a-pod</a></p></td>
<td class="tableblock halign-left valign-top"><p class="tableblock">false</p></td>
<td class="tableblock halign-left valign-top"><p class="tableblock">boolean</p></td>
<td class="tableblock halign-left valign-top"><p class="tableblock">false</p></td>
</tr>
</tbody>
</table>

</div>
<div class="sect2">
<h3 id="_v1_handler">v1.Handler</h3>
<div class="paragraph">
<p>Handler defines a specific action that should be taken</p>
</div>
<table class="tableblock frame-all grid-all" style="width:100%; ">
<colgroup>
<col style="width:20%;">
<col style="width:20%;">
<col style="width:20%;">
<col style="width:20%;">
<col style="width:20%;"> 
</colgroup>
<thead>
<tr>
<th class="tableblock halign-left valign-top">Name</th>
<th class="tableblock halign-left valign-top">Description</th>
<th class="tableblock halign-left valign-top">Required</th>
<th class="tableblock halign-left valign-top">Schema</th>
<th class="tableblock halign-left valign-top">Default</th>
</tr>
</thead>
<tbody>
<tr>
<td class="tableblock halign-left valign-top"><p class="tableblock">exec</p></td>
<td class="tableblock halign-left valign-top"><p class="tableblock">One and only one of the following should be specified. Exec specifies the action to take.</p></td>
<td class="tableblock halign-left valign-top"><p class="tableblock">false</p></td>
<td class="tableblock halign-left valign-top"><p class="tableblock"><a href="#_v1_execaction">v1.ExecAction</a></p></td>
<td class="tableblock halign-left valign-top"></td>
</tr>
<tr>
<td class="tableblock halign-left valign-top"><p class="tableblock">httpGet</p></td>
<td class="tableblock halign-left valign-top"><p class="tableblock">HTTPGet specifies the http request to perform.</p></td>
<td class="tableblock halign-left valign-top"><p class="tableblock">false</p></td>
<td class="tableblock halign-left valign-top"><p class="tableblock"><a href="#_v1_httpgetaction">v1.HTTPGetAction</a></p></td>
<td class="tableblock halign-left valign-top"></td>
</tr>
<tr>
<td class="tableblock halign-left valign-top"><p class="tableblock">tcpSocket</p></td>
<td class="tableblock halign-left valign-top"><p class="tableblock">TCPSocket specifies an action involving a TCP port. TCP hooks not yet supported</p></td>
<td class="tableblock halign-left valign-top"><p class="tableblock">false</p></td>
<td class="tableblock halign-left valign-top"><p class="tableblock"><a href="#_v1_tcpsocketaction">v1.TCPSocketAction</a></p></td>
<td class="tableblock halign-left valign-top"></td>
</tr>
</tbody>
</table>

</div>
<div class="sect2">
<h3 id="_v1beta1_ingresstls">v1beta1.IngressTLS</h3>
<div class="paragraph">
<p>IngressTLS describes the transport layer security associated with an Ingress.</p>
</div>
<table class="tableblock frame-all grid-all" style="width:100%; ">
<colgroup>
<col style="width:20%;">
<col style="width:20%;">
<col style="width:20%;">
<col style="width:20%;">
<col style="width:20%;"> 
</colgroup>
<thead>
<tr>
<th class="tableblock halign-left valign-top">Name</th>
<th class="tableblock halign-left valign-top">Description</th>
<th class="tableblock halign-left valign-top">Required</th>
<th class="tableblock halign-left valign-top">Schema</th>
<th class="tableblock halign-left valign-top">Default</th>
</tr>
</thead>
<tbody>
<tr>
<td class="tableblock halign-left valign-top"><p class="tableblock">hosts</p></td>
<td class="tableblock halign-left valign-top"><p class="tableblock">Hosts are a list of hosts included in the TLS certificate. The values in this list must match the name/s used in the tlsSecret. Defaults to the wildcard host setting for the loadbalancer controller fulfilling this Ingress, if left unspecified.</p></td>
<td class="tableblock halign-left valign-top"><p class="tableblock">false</p></td>
<td class="tableblock halign-left valign-top"><p class="tableblock">string array</p></td>
<td class="tableblock halign-left valign-top"></td>
</tr>
<tr>
<td class="tableblock halign-left valign-top"><p class="tableblock">secretName</p></td>
<td class="tableblock halign-left valign-top"><p class="tableblock">SecretName is the name of the secret used to terminate SSL traffic on 443. Field is left optional to allow SSL routing based on SNI hostname alone. If the SNI host in a listener conflicts with the "Host" header field used by an IngressRule, the SNI host is used for termination and value of the Host header is used for routing.</p></td>
<td class="tableblock halign-left valign-top"><p class="tableblock">false</p></td>
<td class="tableblock halign-left valign-top"><p class="tableblock">string</p></td>
<td class="tableblock halign-left valign-top"></td>
</tr>
</tbody>
</table>

</div>
<div class="sect2">
<h3 id="_v1beta1_subresourcereference">v1beta1.SubresourceReference</h3>
<div class="paragraph">
<p>SubresourceReference contains enough information to let you inspect or modify the referred subresource.</p>
</div>
<table class="tableblock frame-all grid-all" style="width:100%; ">
<colgroup>
<col style="width:20%;">
<col style="width:20%;">
<col style="width:20%;">
<col style="width:20%;">
<col style="width:20%;"> 
</colgroup>
<thead>
<tr>
<th class="tableblock halign-left valign-top">Name</th>
<th class="tableblock halign-left valign-top">Description</th>
<th class="tableblock halign-left valign-top">Required</th>
<th class="tableblock halign-left valign-top">Schema</th>
<th class="tableblock halign-left valign-top">Default</th>
</tr>
</thead>
<tbody>
<tr>
<td class="tableblock halign-left valign-top"><p class="tableblock">kind</p></td>
<td class="tableblock halign-left valign-top"><p class="tableblock">Kind of the referent; More info: <a href="http://releases.k8s.io/release-1.3/docs/devel/api-conventions.md#types-kinds">http://releases.k8s.io/release-1.3/docs/devel/api-conventions.md#types-kinds</a></p></td>
<td class="tableblock halign-left valign-top"><p class="tableblock">false</p></td>
<td class="tableblock halign-left valign-top"><p class="tableblock">string</p></td>
<td class="tableblock halign-left valign-top"></td>
</tr>
<tr>
<td class="tableblock halign-left valign-top"><p class="tableblock">name</p></td>
<td class="tableblock halign-left valign-top"><p class="tableblock">Name of the referent; More info: <a href="http://releases.k8s.io/release-1.3/docs/user-guide/identifiers.md#names">http://releases.k8s.io/release-1.3/docs/user-guide/identifiers.md#names</a></p></td>
<td class="tableblock halign-left valign-top"><p class="tableblock">false</p></td>
<td class="tableblock halign-left valign-top"><p class="tableblock">string</p></td>
<td class="tableblock halign-left valign-top"></td>
</tr>
<tr>
<td class="tableblock halign-left valign-top"><p class="tableblock">apiVersion</p></td>
<td class="tableblock halign-left valign-top"><p class="tableblock">API version of the referent</p></td>
<td class="tableblock halign-left valign-top"><p class="tableblock">false</p></td>
<td class="tableblock halign-left valign-top"><p class="tableblock">string</p></td>
<td class="tableblock halign-left valign-top"></td>
</tr>
<tr>
<td class="tableblock halign-left valign-top"><p class="tableblock">subresource</p></td>
<td class="tableblock halign-left valign-top"><p class="tableblock">Subresource name of the referent</p></td>
<td class="tableblock halign-left valign-top"><p class="tableblock">false</p></td>
<td class="tableblock halign-left valign-top"><p class="tableblock">string</p></td>
<td class="tableblock halign-left valign-top"></td>
</tr>
</tbody>
</table>

</div>
<div class="sect2">
<h3 id="_v1beta1_scale">v1beta1.Scale</h3>
<div class="paragraph">
<p>represents a scaling request for a resource.</p>
</div>
<table class="tableblock frame-all grid-all" style="width:100%; ">
<colgroup>
<col style="width:20%;">
<col style="width:20%;">
<col style="width:20%;">
<col style="width:20%;">
<col style="width:20%;"> 
</colgroup>
<thead>
<tr>
<th class="tableblock halign-left valign-top">Name</th>
<th class="tableblock halign-left valign-top">Description</th>
<th class="tableblock halign-left valign-top">Required</th>
<th class="tableblock halign-left valign-top">Schema</th>
<th class="tableblock halign-left valign-top">Default</th>
</tr>
</thead>
<tbody>
<tr>
<td class="tableblock halign-left valign-top"><p class="tableblock">kind</p></td>
<td class="tableblock halign-left valign-top"><p class="tableblock">Kind is a string value representing the REST resource this object represents. Servers may infer this from the endpoint the client submits requests to. Cannot be updated. In CamelCase. More info: <a href="http://releases.k8s.io/release-1.3/docs/devel/api-conventions.md#types-kinds">http://releases.k8s.io/release-1.3/docs/devel/api-conventions.md#types-kinds</a></p></td>
<td class="tableblock halign-left valign-top"><p class="tableblock">false</p></td>
<td class="tableblock halign-left valign-top"><p class="tableblock">string</p></td>
<td class="tableblock halign-left valign-top"></td>
</tr>
<tr>
<td class="tableblock halign-left valign-top"><p class="tableblock">apiVersion</p></td>
<td class="tableblock halign-left valign-top"><p class="tableblock">APIVersion defines the versioned schema of this representation of an object. Servers should convert recognized schemas to the latest internal value, and may reject unrecognized values. More info: <a href="http://releases.k8s.io/release-1.3/docs/devel/api-conventions.md#resources">http://releases.k8s.io/release-1.3/docs/devel/api-conventions.md#resources</a></p></td>
<td class="tableblock halign-left valign-top"><p class="tableblock">false</p></td>
<td class="tableblock halign-left valign-top"><p class="tableblock">string</p></td>
<td class="tableblock halign-left valign-top"></td>
</tr>
<tr>
<td class="tableblock halign-left valign-top"><p class="tableblock">metadata</p></td>
<td class="tableblock halign-left valign-top"><p class="tableblock">Standard object metadata; More info: <a href="http://releases.k8s.io/release-1.3/docs/devel/api-conventions.md#metadata">http://releases.k8s.io/release-1.3/docs/devel/api-conventions.md#metadata</a>.</p></td>
<td class="tableblock halign-left valign-top"><p class="tableblock">false</p></td>
<td class="tableblock halign-left valign-top"><p class="tableblock"><a href="#_v1_objectmeta">v1.ObjectMeta</a></p></td>
<td class="tableblock halign-left valign-top"></td>
</tr>
<tr>
<td class="tableblock halign-left valign-top"><p class="tableblock">spec</p></td>
<td class="tableblock halign-left valign-top"><p class="tableblock">defines the behavior of the scale. More info: <a href="http://releases.k8s.io/release-1.3/docs/devel/api-conventions.md#spec-and-status">http://releases.k8s.io/release-1.3/docs/devel/api-conventions.md#spec-and-status</a>.</p></td>
<td class="tableblock halign-left valign-top"><p class="tableblock">false</p></td>
<td class="tableblock halign-left valign-top"><p class="tableblock"><a href="#_v1beta1_scalespec">v1beta1.ScaleSpec</a></p></td>
<td class="tableblock halign-left valign-top"></td>
</tr>
<tr>
<td class="tableblock halign-left valign-top"><p class="tableblock">status</p></td>
<td class="tableblock halign-left valign-top"><p class="tableblock">current status of the scale. More info: <a href="http://releases.k8s.io/release-1.3/docs/devel/api-conventions.md#spec-and-status">http://releases.k8s.io/release-1.3/docs/devel/api-conventions.md#spec-and-status</a>. Read-only.</p></td>
<td class="tableblock halign-left valign-top"><p class="tableblock">false</p></td>
<td class="tableblock halign-left valign-top"><p class="tableblock"><a href="#_v1beta1_scalestatus">v1beta1.ScaleStatus</a></p></td>
<td class="tableblock halign-left valign-top"></td>
</tr>
</tbody>
</table>

</div>
<div class="sect2">
<h3 id="_v1_rbdvolumesource">v1.RBDVolumeSource</h3>
<div class="paragraph">
<p>Represents a Rados Block Device mount that lasts the lifetime of a pod. RBD volumes support ownership management and SELinux relabeling.</p>
</div>
<table class="tableblock frame-all grid-all" style="width:100%; ">
<colgroup>
<col style="width:20%;">
<col style="width:20%;">
<col style="width:20%;">
<col style="width:20%;">
<col style="width:20%;"> 
</colgroup>
<thead>
<tr>
<th class="tableblock halign-left valign-top">Name</th>
<th class="tableblock halign-left valign-top">Description</th>
<th class="tableblock halign-left valign-top">Required</th>
<th class="tableblock halign-left valign-top">Schema</th>
<th class="tableblock halign-left valign-top">Default</th>
</tr>
</thead>
<tbody>
<tr>
<td class="tableblock halign-left valign-top"><p class="tableblock">monitors</p></td>
<td class="tableblock halign-left valign-top"><p class="tableblock">A collection of Ceph monitors. More info: <a href="http://releases.k8s.io/release-1.3/examples/rbd/README.md#how-to-use-it">http://releases.k8s.io/release-1.3/examples/rbd/README.md#how-to-use-it</a></p></td>
<td class="tableblock halign-left valign-top"><p class="tableblock">true</p></td>
<td class="tableblock halign-left valign-top"><p class="tableblock">string array</p></td>
<td class="tableblock halign-left valign-top"></td>
</tr>
<tr>
<td class="tableblock halign-left valign-top"><p class="tableblock">image</p></td>
<td class="tableblock halign-left valign-top"><p class="tableblock">The rados image name. More info: <a href="http://releases.k8s.io/release-1.3/examples/rbd/README.md#how-to-use-it">http://releases.k8s.io/release-1.3/examples/rbd/README.md#how-to-use-it</a></p></td>
<td class="tableblock halign-left valign-top"><p class="tableblock">true</p></td>
<td class="tableblock halign-left valign-top"><p class="tableblock">string</p></td>
<td class="tableblock halign-left valign-top"></td>
</tr>
<tr>
<td class="tableblock halign-left valign-top"><p class="tableblock">fsType</p></td>
<td class="tableblock halign-left valign-top"><p class="tableblock">Filesystem type of the volume that you want to mount. Tip: Ensure that the filesystem type is supported by the host operating system. Examples: "ext4", "xfs", "ntfs". Implicitly inferred to be "ext4" if unspecified. More info: <a href="http://releases.k8s.io/release-1.3/docs/user-guide/volumes.md#rbd">http://releases.k8s.io/release-1.3/docs/user-guide/volumes.md#rbd</a></p></td>
<td class="tableblock halign-left valign-top"><p class="tableblock">false</p></td>
<td class="tableblock halign-left valign-top"><p class="tableblock">string</p></td>
<td class="tableblock halign-left valign-top"></td>
</tr>
<tr>
<td class="tableblock halign-left valign-top"><p class="tableblock">pool</p></td>
<td class="tableblock halign-left valign-top"><p class="tableblock">The rados pool name. Default is rbd. More info: <a href="http://releases.k8s.io/release-1.3/examples/rbd/README.md#how-to-use-it">http://releases.k8s.io/release-1.3/examples/rbd/README.md#how-to-use-it</a>.</p></td>
<td class="tableblock halign-left valign-top"><p class="tableblock">false</p></td>
<td class="tableblock halign-left valign-top"><p class="tableblock">string</p></td>
<td class="tableblock halign-left valign-top"></td>
</tr>
<tr>
<td class="tableblock halign-left valign-top"><p class="tableblock">user</p></td>
<td class="tableblock halign-left valign-top"><p class="tableblock">The rados user name. Default is admin. More info: <a href="http://releases.k8s.io/release-1.3/examples/rbd/README.md#how-to-use-it">http://releases.k8s.io/release-1.3/examples/rbd/README.md#how-to-use-it</a></p></td>
<td class="tableblock halign-left valign-top"><p class="tableblock">false</p></td>
<td class="tableblock halign-left valign-top"><p class="tableblock">string</p></td>
<td class="tableblock halign-left valign-top"></td>
</tr>
<tr>
<td class="tableblock halign-left valign-top"><p class="tableblock">keyring</p></td>
<td class="tableblock halign-left valign-top"><p class="tableblock">Keyring is the path to key ring for RBDUser. Default is /etc/ceph/keyring. More info: <a href="http://releases.k8s.io/release-1.3/examples/rbd/README.md#how-to-use-it">http://releases.k8s.io/release-1.3/examples/rbd/README.md#how-to-use-it</a></p></td>
<td class="tableblock halign-left valign-top"><p class="tableblock">false</p></td>
<td class="tableblock halign-left valign-top"><p class="tableblock">string</p></td>
<td class="tableblock halign-left valign-top"></td>
</tr>
<tr>
<td class="tableblock halign-left valign-top"><p class="tableblock">secretRef</p></td>
<td class="tableblock halign-left valign-top"><p class="tableblock">SecretRef is name of the authentication secret for RBDUser. If provided overrides keyring. Default is nil. More info: <a href="http://releases.k8s.io/release-1.3/examples/rbd/README.md#how-to-use-it">http://releases.k8s.io/release-1.3/examples/rbd/README.md#how-to-use-it</a></p></td>
<td class="tableblock halign-left valign-top"><p class="tableblock">false</p></td>
<td class="tableblock halign-left valign-top"><p class="tableblock"><a href="#_v1_localobjectreference">v1.LocalObjectReference</a></p></td>
<td class="tableblock halign-left valign-top"></td>
</tr>
<tr>
<td class="tableblock halign-left valign-top"><p class="tableblock">readOnly</p></td>
<td class="tableblock halign-left valign-top"><p class="tableblock">ReadOnly here will force the ReadOnly setting in VolumeMounts. Defaults to false. More info: <a href="http://releases.k8s.io/release-1.3/examples/rbd/README.md#how-to-use-it">http://releases.k8s.io/release-1.3/examples/rbd/README.md#how-to-use-it</a></p></td>
<td class="tableblock halign-left valign-top"><p class="tableblock">false</p></td>
<td class="tableblock halign-left valign-top"><p class="tableblock">boolean</p></td>
<td class="tableblock halign-left valign-top"><p class="tableblock">false</p></td>
</tr>
</tbody>
</table>

</div>
<div class="sect2">
<h3 id="_v1beta1_networkpolicy">v1beta1.NetworkPolicy</h3>
<table class="tableblock frame-all grid-all" style="width:100%; ">
<colgroup>
<col style="width:20%;">
<col style="width:20%;">
<col style="width:20%;">
<col style="width:20%;">
<col style="width:20%;"> 
</colgroup>
<thead>
<tr>
<th class="tableblock halign-left valign-top">Name</th>
<th class="tableblock halign-left valign-top">Description</th>
<th class="tableblock halign-left valign-top">Required</th>
<th class="tableblock halign-left valign-top">Schema</th>
<th class="tableblock halign-left valign-top">Default</th>
</tr>
</thead>
<tbody>
<tr>
<td class="tableblock halign-left valign-top"><p class="tableblock">kind</p></td>
<td class="tableblock halign-left valign-top"><p class="tableblock">Kind is a string value representing the REST resource this object represents. Servers may infer this from the endpoint the client submits requests to. Cannot be updated. In CamelCase. More info: <a href="http://releases.k8s.io/release-1.3/docs/devel/api-conventions.md#types-kinds">http://releases.k8s.io/release-1.3/docs/devel/api-conventions.md#types-kinds</a></p></td>
<td class="tableblock halign-left valign-top"><p class="tableblock">false</p></td>
<td class="tableblock halign-left valign-top"><p class="tableblock">string</p></td>
<td class="tableblock halign-left valign-top"></td>
</tr>
<tr>
<td class="tableblock halign-left valign-top"><p class="tableblock">apiVersion</p></td>
<td class="tableblock halign-left valign-top"><p class="tableblock">APIVersion defines the versioned schema of this representation of an object. Servers should convert recognized schemas to the latest internal value, and may reject unrecognized values. More info: <a href="http://releases.k8s.io/release-1.3/docs/devel/api-conventions.md#resources">http://releases.k8s.io/release-1.3/docs/devel/api-conventions.md#resources</a></p></td>
<td class="tableblock halign-left valign-top"><p class="tableblock">false</p></td>
<td class="tableblock halign-left valign-top"><p class="tableblock">string</p></td>
<td class="tableblock halign-left valign-top"></td>
</tr>
<tr>
<td class="tableblock halign-left valign-top"><p class="tableblock">metadata</p></td>
<td class="tableblock halign-left valign-top"><p class="tableblock">Standard object&#8217;s metadata. More info: <a href="http://releases.k8s.io/release-1.3/docs/devel/api-conventions.md#metadata">http://releases.k8s.io/release-1.3/docs/devel/api-conventions.md#metadata</a></p></td>
<td class="tableblock halign-left valign-top"><p class="tableblock">false</p></td>
<td class="tableblock halign-left valign-top"><p class="tableblock"><a href="#_v1_objectmeta">v1.ObjectMeta</a></p></td>
<td class="tableblock halign-left valign-top"></td>
</tr>
<tr>
<td class="tableblock halign-left valign-top"><p class="tableblock">spec</p></td>
<td class="tableblock halign-left valign-top"><p class="tableblock">Specification of the desired behavior for this NetworkPolicy.</p></td>
<td class="tableblock halign-left valign-top"><p class="tableblock">false</p></td>
<td class="tableblock halign-left valign-top"><p class="tableblock"><a href="#_v1beta1_networkpolicyspec">v1beta1.NetworkPolicySpec</a></p></td>
<td class="tableblock halign-left valign-top"></td>
</tr>
</tbody>
</table>

</div>
<div class="sect2">
<h3 id="_v1beta1_scalestatus">v1beta1.ScaleStatus</h3>
<div class="paragraph">
<p>represents the current status of a scale subresource.</p>
</div>
<table class="tableblock frame-all grid-all" style="width:100%; ">
<colgroup>
<col style="width:20%;">
<col style="width:20%;">
<col style="width:20%;">
<col style="width:20%;">
<col style="width:20%;"> 
</colgroup>
<thead>
<tr>
<th class="tableblock halign-left valign-top">Name</th>
<th class="tableblock halign-left valign-top">Description</th>
<th class="tableblock halign-left valign-top">Required</th>
<th class="tableblock halign-left valign-top">Schema</th>
<th class="tableblock halign-left valign-top">Default</th>
</tr>
</thead>
<tbody>
<tr>
<td class="tableblock halign-left valign-top"><p class="tableblock">replicas</p></td>
<td class="tableblock halign-left valign-top"><p class="tableblock">actual number of observed instances of the scaled object.</p></td>
<td class="tableblock halign-left valign-top"><p class="tableblock">true</p></td>
<td class="tableblock halign-left valign-top"><p class="tableblock">integer (int32)</p></td>
<td class="tableblock halign-left valign-top"></td>
</tr>
<tr>
<td class="tableblock halign-left valign-top"><p class="tableblock">selector</p></td>
<td class="tableblock halign-left valign-top"><p class="tableblock">label query over pods that should match the replicas count. More info: <a href="http://releases.k8s.io/release-1.3/docs/user-guide/labels.md#label-selectors">http://releases.k8s.io/release-1.3/docs/user-guide/labels.md#label-selectors</a></p></td>
<td class="tableblock halign-left valign-top"><p class="tableblock">false</p></td>
<td class="tableblock halign-left valign-top"><p class="tableblock">object</p></td>
<td class="tableblock halign-left valign-top"></td>
</tr>
<tr>
<td class="tableblock halign-left valign-top"><p class="tableblock">targetSelector</p></td>
<td class="tableblock halign-left valign-top"><p class="tableblock">label selector for pods that should match the replicas count. This is a serializated version of both map-based and more expressive set-based selectors. This is done to avoid introspection in the clients. The string will be in the same format as the query-param syntax. If the target type only supports map-based selectors, both this field and map-based selector field are populated. More info: <a href="http://releases.k8s.io/release-1.3/docs/user-guide/labels.md#label-selectors">http://releases.k8s.io/release-1.3/docs/user-guide/labels.md#label-selectors</a></p></td>
<td class="tableblock halign-left valign-top"><p class="tableblock">false</p></td>
<td class="tableblock halign-left valign-top"><p class="tableblock">string</p></td>
<td class="tableblock halign-left valign-top"></td>
</tr>
</tbody>
</table>

</div>
<div class="sect2">
<h3 id="_v1beta1_networkpolicyspec">v1beta1.NetworkPolicySpec</h3>
<table class="tableblock frame-all grid-all" style="width:100%; ">
<colgroup>
<col style="width:20%;">
<col style="width:20%;">
<col style="width:20%;">
<col style="width:20%;">
<col style="width:20%;"> 
</colgroup>
<thead>
<tr>
<th class="tableblock halign-left valign-top">Name</th>
<th class="tableblock halign-left valign-top">Description</th>
<th class="tableblock halign-left valign-top">Required</th>
<th class="tableblock halign-left valign-top">Schema</th>
<th class="tableblock halign-left valign-top">Default</th>
</tr>
</thead>
<tbody>
<tr>
<td class="tableblock halign-left valign-top"><p class="tableblock">podSelector</p></td>
<td class="tableblock halign-left valign-top"><p class="tableblock">Selects the pods to which this NetworkPolicy object applies.  The array of ingress rules is applied to any pods selected by this field. Multiple network policies can select the same set of pods.  In this case, the ingress rules for each are combined additively. This field is NOT optional and follows standard label selector semantics. An empty podSelector matches all pods in this namespace.</p></td>
<td class="tableblock halign-left valign-top"><p class="tableblock">true</p></td>
<td class="tableblock halign-left valign-top"><p class="tableblock"><a href="#_v1beta1_labelselector">v1beta1.LabelSelector</a></p></td>
<td class="tableblock halign-left valign-top"></td>
</tr>
<tr>
<td class="tableblock halign-left valign-top"><p class="tableblock">ingress</p></td>
<td class="tableblock halign-left valign-top"><p class="tableblock">List of ingress rules to be applied to the selected pods. Traffic is allowed to a pod if namespace.networkPolicy.ingress.isolation is undefined and cluster policy allows it, OR if the traffic source is the pod&#8217;s local node, OR if the traffic matches at least one ingress rule across all of the NetworkPolicy objects whose podSelector matches the pod. If this field is empty then this NetworkPolicy does not affect ingress isolation. If this field is present and contains at least one rule, this policy allows any traffic which matches at least one of the ingress rules in this list.</p></td>
<td class="tableblock halign-left valign-top"><p class="tableblock">false</p></td>
<td class="tableblock halign-left valign-top"><p class="tableblock"><a href="#_v1beta1_networkpolicyingressrule">v1beta1.NetworkPolicyIngressRule</a> array</p></td>
<td class="tableblock halign-left valign-top"></td>
</tr>
</tbody>
</table>

</div>
<div class="sect2">
<h3 id="_v1_nfsvolumesource">v1.NFSVolumeSource</h3>
<div class="paragraph">
<p>Represents an NFS mount that lasts the lifetime of a pod. NFS volumes do not support ownership management or SELinux relabeling.</p>
</div>
<table class="tableblock frame-all grid-all" style="width:100%; ">
<colgroup>
<col style="width:20%;">
<col style="width:20%;">
<col style="width:20%;">
<col style="width:20%;">
<col style="width:20%;"> 
</colgroup>
<thead>
<tr>
<th class="tableblock halign-left valign-top">Name</th>
<th class="tableblock halign-left valign-top">Description</th>
<th class="tableblock halign-left valign-top">Required</th>
<th class="tableblock halign-left valign-top">Schema</th>
<th class="tableblock halign-left valign-top">Default</th>
</tr>
</thead>
<tbody>
<tr>
<td class="tableblock halign-left valign-top"><p class="tableblock">server</p></td>
<td class="tableblock halign-left valign-top"><p class="tableblock">Server is the hostname or IP address of the NFS server. More info: <a href="http://releases.k8s.io/release-1.3/docs/user-guide/volumes.md#nfs">http://releases.k8s.io/release-1.3/docs/user-guide/volumes.md#nfs</a></p></td>
<td class="tableblock halign-left valign-top"><p class="tableblock">true</p></td>
<td class="tableblock halign-left valign-top"><p class="tableblock">string</p></td>
<td class="tableblock halign-left valign-top"></td>
</tr>
<tr>
<td class="tableblock halign-left valign-top"><p class="tableblock">path</p></td>
<td class="tableblock halign-left valign-top"><p class="tableblock">Path that is exported by the NFS server. More info: <a href="http://releases.k8s.io/release-1.3/docs/user-guide/volumes.md#nfs">http://releases.k8s.io/release-1.3/docs/user-guide/volumes.md#nfs</a></p></td>
<td class="tableblock halign-left valign-top"><p class="tableblock">true</p></td>
<td class="tableblock halign-left valign-top"><p class="tableblock">string</p></td>
<td class="tableblock halign-left valign-top"></td>
</tr>
<tr>
<td class="tableblock halign-left valign-top"><p class="tableblock">readOnly</p></td>
<td class="tableblock halign-left valign-top"><p class="tableblock">ReadOnly here will force the NFS export to be mounted with read-only permissions. Defaults to false. More info: <a href="http://releases.k8s.io/release-1.3/docs/user-guide/volumes.md#nfs">http://releases.k8s.io/release-1.3/docs/user-guide/volumes.md#nfs</a></p></td>
<td class="tableblock halign-left valign-top"><p class="tableblock">false</p></td>
<td class="tableblock halign-left valign-top"><p class="tableblock">boolean</p></td>
<td class="tableblock halign-left valign-top"><p class="tableblock">false</p></td>
</tr>
</tbody>
</table>

</div>
<div class="sect2">
<h3 id="_v1beta1_deploymentlist">v1beta1.DeploymentList</h3>
<div class="paragraph">
<p>DeploymentList is a list of Deployments.</p>
</div>
<table class="tableblock frame-all grid-all" style="width:100%; ">
<colgroup>
<col style="width:20%;">
<col style="width:20%;">
<col style="width:20%;">
<col style="width:20%;">
<col style="width:20%;"> 
</colgroup>
<thead>
<tr>
<th class="tableblock halign-left valign-top">Name</th>
<th class="tableblock halign-left valign-top">Description</th>
<th class="tableblock halign-left valign-top">Required</th>
<th class="tableblock halign-left valign-top">Schema</th>
<th class="tableblock halign-left valign-top">Default</th>
</tr>
</thead>
<tbody>
<tr>
<td class="tableblock halign-left valign-top"><p class="tableblock">kind</p></td>
<td class="tableblock halign-left valign-top"><p class="tableblock">Kind is a string value representing the REST resource this object represents. Servers may infer this from the endpoint the client submits requests to. Cannot be updated. In CamelCase. More info: <a href="http://releases.k8s.io/release-1.3/docs/devel/api-conventions.md#types-kinds">http://releases.k8s.io/release-1.3/docs/devel/api-conventions.md#types-kinds</a></p></td>
<td class="tableblock halign-left valign-top"><p class="tableblock">false</p></td>
<td class="tableblock halign-left valign-top"><p class="tableblock">string</p></td>
<td class="tableblock halign-left valign-top"></td>
</tr>
<tr>
<td class="tableblock halign-left valign-top"><p class="tableblock">apiVersion</p></td>
<td class="tableblock halign-left valign-top"><p class="tableblock">APIVersion defines the versioned schema of this representation of an object. Servers should convert recognized schemas to the latest internal value, and may reject unrecognized values. More info: <a href="http://releases.k8s.io/release-1.3/docs/devel/api-conventions.md#resources">http://releases.k8s.io/release-1.3/docs/devel/api-conventions.md#resources</a></p></td>
<td class="tableblock halign-left valign-top"><p class="tableblock">false</p></td>
<td class="tableblock halign-left valign-top"><p class="tableblock">string</p></td>
<td class="tableblock halign-left valign-top"></td>
</tr>
<tr>
<td class="tableblock halign-left valign-top"><p class="tableblock">metadata</p></td>
<td class="tableblock halign-left valign-top"><p class="tableblock">Standard list metadata.</p></td>
<td class="tableblock halign-left valign-top"><p class="tableblock">false</p></td>
<td class="tableblock halign-left valign-top"><p class="tableblock"><a href="#_unversioned_listmeta">unversioned.ListMeta</a></p></td>
<td class="tableblock halign-left valign-top"></td>
</tr>
<tr>
<td class="tableblock halign-left valign-top"><p class="tableblock">items</p></td>
<td class="tableblock halign-left valign-top"><p class="tableblock">Items is the list of Deployments.</p></td>
<td class="tableblock halign-left valign-top"><p class="tableblock">true</p></td>
<td class="tableblock halign-left valign-top"><p class="tableblock"><a href="#_v1beta1_deployment">v1beta1.Deployment</a> array</p></td>
<td class="tableblock halign-left valign-top"></td>
</tr>
</tbody>
</table>

</div>
<div class="sect2">
<h3 id="_v1beta1_deploymentrollback">v1beta1.DeploymentRollback</h3>
<div class="paragraph">
<p>DeploymentRollback stores the information required to rollback a deployment.</p>
</div>
<table class="tableblock frame-all grid-all" style="width:100%; ">
<colgroup>
<col style="width:20%;">
<col style="width:20%;">
<col style="width:20%;">
<col style="width:20%;">
<col style="width:20%;"> 
</colgroup>
<thead>
<tr>
<th class="tableblock halign-left valign-top">Name</th>
<th class="tableblock halign-left valign-top">Description</th>
<th class="tableblock halign-left valign-top">Required</th>
<th class="tableblock halign-left valign-top">Schema</th>
<th class="tableblock halign-left valign-top">Default</th>
</tr>
</thead>
<tbody>
<tr>
<td class="tableblock halign-left valign-top"><p class="tableblock">kind</p></td>
<td class="tableblock halign-left valign-top"><p class="tableblock">Kind is a string value representing the REST resource this object represents. Servers may infer this from the endpoint the client submits requests to. Cannot be updated. In CamelCase. More info: <a href="http://releases.k8s.io/release-1.3/docs/devel/api-conventions.md#types-kinds">http://releases.k8s.io/release-1.3/docs/devel/api-conventions.md#types-kinds</a></p></td>
<td class="tableblock halign-left valign-top"><p class="tableblock">false</p></td>
<td class="tableblock halign-left valign-top"><p class="tableblock">string</p></td>
<td class="tableblock halign-left valign-top"></td>
</tr>
<tr>
<td class="tableblock halign-left valign-top"><p class="tableblock">apiVersion</p></td>
<td class="tableblock halign-left valign-top"><p class="tableblock">APIVersion defines the versioned schema of this representation of an object. Servers should convert recognized schemas to the latest internal value, and may reject unrecognized values. More info: <a href="http://releases.k8s.io/release-1.3/docs/devel/api-conventions.md#resources">http://releases.k8s.io/release-1.3/docs/devel/api-conventions.md#resources</a></p></td>
<td class="tableblock halign-left valign-top"><p class="tableblock">false</p></td>
<td class="tableblock halign-left valign-top"><p class="tableblock">string</p></td>
<td class="tableblock halign-left valign-top"></td>
</tr>
<tr>
<td class="tableblock halign-left valign-top"><p class="tableblock">name</p></td>
<td class="tableblock halign-left valign-top"><p class="tableblock">Required: This must match the Name of a deployment.</p></td>
<td class="tableblock halign-left valign-top"><p class="tableblock">true</p></td>
<td class="tableblock halign-left valign-top"><p class="tableblock">string</p></td>
<td class="tableblock halign-left valign-top"></td>
</tr>
<tr>
<td class="tableblock halign-left valign-top"><p class="tableblock">updatedAnnotations</p></td>
<td class="tableblock halign-left valign-top"><p class="tableblock">The annotations to be updated to a deployment</p></td>
<td class="tableblock halign-left valign-top"><p class="tableblock">false</p></td>
<td class="tableblock halign-left valign-top"><p class="tableblock">object</p></td>
<td class="tableblock halign-left valign-top"></td>
</tr>
<tr>
<td class="tableblock halign-left valign-top"><p class="tableblock">rollbackTo</p></td>
<td class="tableblock halign-left valign-top"><p class="tableblock">The config of this deployment rollback.</p></td>
<td class="tableblock halign-left valign-top"><p class="tableblock">true</p></td>
<td class="tableblock halign-left valign-top"><p class="tableblock"><a href="#_v1beta1_rollbackconfig">v1beta1.RollbackConfig</a></p></td>
<td class="tableblock halign-left valign-top"></td>
</tr>
</tbody>
</table>

</div>
<div class="sect2">
<h3 id="_v1_httpheader">v1.HTTPHeader</h3>
<div class="paragraph">
<p>HTTPHeader describes a custom header to be used in HTTP probes</p>
</div>
<table class="tableblock frame-all grid-all" style="width:100%; ">
<colgroup>
<col style="width:20%;">
<col style="width:20%;">
<col style="width:20%;">
<col style="width:20%;">
<col style="width:20%;"> 
</colgroup>
<thead>
<tr>
<th class="tableblock halign-left valign-top">Name</th>
<th class="tableblock halign-left valign-top">Description</th>
<th class="tableblock halign-left valign-top">Required</th>
<th class="tableblock halign-left valign-top">Schema</th>
<th class="tableblock halign-left valign-top">Default</th>
</tr>
</thead>
<tbody>
<tr>
<td class="tableblock halign-left valign-top"><p class="tableblock">name</p></td>
<td class="tableblock halign-left valign-top"><p class="tableblock">The header field name</p></td>
<td class="tableblock halign-left valign-top"><p class="tableblock">true</p></td>
<td class="tableblock halign-left valign-top"><p class="tableblock">string</p></td>
<td class="tableblock halign-left valign-top"></td>
</tr>
<tr>
<td class="tableblock halign-left valign-top"><p class="tableblock">value</p></td>
<td class="tableblock halign-left valign-top"><p class="tableblock">The header field value</p></td>
<td class="tableblock halign-left valign-top"><p class="tableblock">true</p></td>
<td class="tableblock halign-left valign-top"><p class="tableblock">string</p></td>
<td class="tableblock halign-left valign-top"></td>
</tr>
</tbody>
</table>

</div>
<div class="sect2">
<h3 id="_v1beta1_horizontalpodautoscalerstatus">v1beta1.HorizontalPodAutoscalerStatus</h3>
<div class="paragraph">
<p>current status of a horizontal pod autoscaler</p>
</div>
<table class="tableblock frame-all grid-all" style="width:100%; ">
<colgroup>
<col style="width:20%;">
<col style="width:20%;">
<col style="width:20%;">
<col style="width:20%;">
<col style="width:20%;"> 
</colgroup>
<thead>
<tr>
<th class="tableblock halign-left valign-top">Name</th>
<th class="tableblock halign-left valign-top">Description</th>
<th class="tableblock halign-left valign-top">Required</th>
<th class="tableblock halign-left valign-top">Schema</th>
<th class="tableblock halign-left valign-top">Default</th>
</tr>
</thead>
<tbody>
<tr>
<td class="tableblock halign-left valign-top"><p class="tableblock">observedGeneration</p></td>
<td class="tableblock halign-left valign-top"><p class="tableblock">most recent generation observed by this autoscaler.</p></td>
<td class="tableblock halign-left valign-top"><p class="tableblock">false</p></td>
<td class="tableblock halign-left valign-top"><p class="tableblock">integer (int64)</p></td>
<td class="tableblock halign-left valign-top"></td>
</tr>
<tr>
<td class="tableblock halign-left valign-top"><p class="tableblock">lastScaleTime</p></td>
<td class="tableblock halign-left valign-top"><p class="tableblock">last time the HorizontalPodAutoscaler scaled the number of pods; used by the autoscaler to control how often the number of pods is changed.</p></td>
<td class="tableblock halign-left valign-top"><p class="tableblock">false</p></td>
<td class="tableblock halign-left valign-top"><p class="tableblock">string</p></td>
<td class="tableblock halign-left valign-top"></td>
</tr>
<tr>
<td class="tableblock halign-left valign-top"><p class="tableblock">currentReplicas</p></td>
<td class="tableblock halign-left valign-top"><p class="tableblock">current number of replicas of pods managed by this autoscaler.</p></td>
<td class="tableblock halign-left valign-top"><p class="tableblock">true</p></td>
<td class="tableblock halign-left valign-top"><p class="tableblock">integer (int32)</p></td>
<td class="tableblock halign-left valign-top"></td>
</tr>
<tr>
<td class="tableblock halign-left valign-top"><p class="tableblock">desiredReplicas</p></td>
<td class="tableblock halign-left valign-top"><p class="tableblock">desired number of replicas of pods managed by this autoscaler.</p></td>
<td class="tableblock halign-left valign-top"><p class="tableblock">true</p></td>
<td class="tableblock halign-left valign-top"><p class="tableblock">integer (int32)</p></td>
<td class="tableblock halign-left valign-top"></td>
</tr>
<tr>
<td class="tableblock halign-left valign-top"><p class="tableblock">currentCPUUtilizationPercentage</p></td>
<td class="tableblock halign-left valign-top"><p class="tableblock">current average CPU utilization over all pods, represented as a percentage of requested CPU, e.g. 70 means that an average pod is using now 70% of its requested CPU.</p></td>
<td class="tableblock halign-left valign-top"><p class="tableblock">false</p></td>
<td class="tableblock halign-left valign-top"><p class="tableblock">integer (int32)</p></td>
<td class="tableblock halign-left valign-top"></td>
</tr>
</tbody>
</table>

</div>
<div class="sect2">
<h3 id="_v1_fcvolumesource">v1.FCVolumeSource</h3>
<div class="paragraph">
<p>Represents a Fibre Channel volume. Fibre Channel volumes can only be mounted as read/write once. Fibre Channel volumes support ownership management and SELinux relabeling.</p>
</div>
<table class="tableblock frame-all grid-all" style="width:100%; ">
<colgroup>
<col style="width:20%;">
<col style="width:20%;">
<col style="width:20%;">
<col style="width:20%;">
<col style="width:20%;"> 
</colgroup>
<thead>
<tr>
<th class="tableblock halign-left valign-top">Name</th>
<th class="tableblock halign-left valign-top">Description</th>
<th class="tableblock halign-left valign-top">Required</th>
<th class="tableblock halign-left valign-top">Schema</th>
<th class="tableblock halign-left valign-top">Default</th>
</tr>
</thead>
<tbody>
<tr>
<td class="tableblock halign-left valign-top"><p class="tableblock">targetWWNs</p></td>
<td class="tableblock halign-left valign-top"><p class="tableblock">Required: FC target world wide names (WWNs)</p></td>
<td class="tableblock halign-left valign-top"><p class="tableblock">true</p></td>
<td class="tableblock halign-left valign-top"><p class="tableblock">string array</p></td>
<td class="tableblock halign-left valign-top"></td>
</tr>
<tr>
<td class="tableblock halign-left valign-top"><p class="tableblock">lun</p></td>
<td class="tableblock halign-left valign-top"><p class="tableblock">Required: FC target lun number</p></td>
<td class="tableblock halign-left valign-top"><p class="tableblock">true</p></td>
<td class="tableblock halign-left valign-top"><p class="tableblock">integer (int32)</p></td>
<td class="tableblock halign-left valign-top"></td>
</tr>
<tr>
<td class="tableblock halign-left valign-top"><p class="tableblock">fsType</p></td>
<td class="tableblock halign-left valign-top"><p class="tableblock">Filesystem type to mount. Must be a filesystem type supported by the host operating system. Ex. "ext4", "xfs", "ntfs". Implicitly inferred to be "ext4" if unspecified.</p></td>
<td class="tableblock halign-left valign-top"><p class="tableblock">false</p></td>
<td class="tableblock halign-left valign-top"><p class="tableblock">string</p></td>
<td class="tableblock halign-left valign-top"></td>
</tr>
<tr>
<td class="tableblock halign-left valign-top"><p class="tableblock">readOnly</p></td>
<td class="tableblock halign-left valign-top"><p class="tableblock">Optional: Defaults to false (read/write). ReadOnly here will force the ReadOnly setting in VolumeMounts.</p></td>
<td class="tableblock halign-left valign-top"><p class="tableblock">false</p></td>
<td class="tableblock halign-left valign-top"><p class="tableblock">boolean</p></td>
<td class="tableblock halign-left valign-top"><p class="tableblock">false</p></td>
</tr>
</tbody>
</table>

</div>
<div class="sect2">
<h3 id="_v1beta1_thirdpartyresource">v1beta1.ThirdPartyResource</h3>
<div class="paragraph">
<p>A ThirdPartyResource is a generic representation of a resource, it is used by add-ons and plugins to add new resource types to the API.  It consists of one or more Versions of the api.</p>
</div>
<table class="tableblock frame-all grid-all" style="width:100%; ">
<colgroup>
<col style="width:20%;">
<col style="width:20%;">
<col style="width:20%;">
<col style="width:20%;">
<col style="width:20%;"> 
</colgroup>
<thead>
<tr>
<th class="tableblock halign-left valign-top">Name</th>
<th class="tableblock halign-left valign-top">Description</th>
<th class="tableblock halign-left valign-top">Required</th>
<th class="tableblock halign-left valign-top">Schema</th>
<th class="tableblock halign-left valign-top">Default</th>
</tr>
</thead>
<tbody>
<tr>
<td class="tableblock halign-left valign-top"><p class="tableblock">kind</p></td>
<td class="tableblock halign-left valign-top"><p class="tableblock">Kind is a string value representing the REST resource this object represents. Servers may infer this from the endpoint the client submits requests to. Cannot be updated. In CamelCase. More info: <a href="http://releases.k8s.io/release-1.3/docs/devel/api-conventions.md#types-kinds">http://releases.k8s.io/release-1.3/docs/devel/api-conventions.md#types-kinds</a></p></td>
<td class="tableblock halign-left valign-top"><p class="tableblock">false</p></td>
<td class="tableblock halign-left valign-top"><p class="tableblock">string</p></td>
<td class="tableblock halign-left valign-top"></td>
</tr>
<tr>
<td class="tableblock halign-left valign-top"><p class="tableblock">apiVersion</p></td>
<td class="tableblock halign-left valign-top"><p class="tableblock">APIVersion defines the versioned schema of this representation of an object. Servers should convert recognized schemas to the latest internal value, and may reject unrecognized values. More info: <a href="http://releases.k8s.io/release-1.3/docs/devel/api-conventions.md#resources">http://releases.k8s.io/release-1.3/docs/devel/api-conventions.md#resources</a></p></td>
<td class="tableblock halign-left valign-top"><p class="tableblock">false</p></td>
<td class="tableblock halign-left valign-top"><p class="tableblock">string</p></td>
<td class="tableblock halign-left valign-top"></td>
</tr>
<tr>
<td class="tableblock halign-left valign-top"><p class="tableblock">metadata</p></td>
<td class="tableblock halign-left valign-top"><p class="tableblock">Standard object metadata</p></td>
<td class="tableblock halign-left valign-top"><p class="tableblock">false</p></td>
<td class="tableblock halign-left valign-top"><p class="tableblock"><a href="#_v1_objectmeta">v1.ObjectMeta</a></p></td>
<td class="tableblock halign-left valign-top"></td>
</tr>
<tr>
<td class="tableblock halign-left valign-top"><p class="tableblock">description</p></td>
<td class="tableblock halign-left valign-top"><p class="tableblock">Description is the description of this object.</p></td>
<td class="tableblock halign-left valign-top"><p class="tableblock">false</p></td>
<td class="tableblock halign-left valign-top"><p class="tableblock">string</p></td>
<td class="tableblock halign-left valign-top"></td>
</tr>
<tr>
<td class="tableblock halign-left valign-top"><p class="tableblock">versions</p></td>
<td class="tableblock halign-left valign-top"><p class="tableblock">Versions are versions for this third party object</p></td>
<td class="tableblock halign-left valign-top"><p class="tableblock">false</p></td>
<td class="tableblock halign-left valign-top"><p class="tableblock"><a href="#_v1beta1_apiversion">v1beta1.APIVersion</a> array</p></td>
<td class="tableblock halign-left valign-top"></td>
</tr>
</tbody>
</table>

</div>
<div class="sect2">
<h3 id="_v1_tcpsocketaction">v1.TCPSocketAction</h3>
<div class="paragraph">
<p>TCPSocketAction describes an action based on opening a socket</p>
</div>
<table class="tableblock frame-all grid-all" style="width:100%; ">
<colgroup>
<col style="width:20%;">
<col style="width:20%;">
<col style="width:20%;">
<col style="width:20%;">
<col style="width:20%;"> 
</colgroup>
<thead>
<tr>
<th class="tableblock halign-left valign-top">Name</th>
<th class="tableblock halign-left valign-top">Description</th>
<th class="tableblock halign-left valign-top">Required</th>
<th class="tableblock halign-left valign-top">Schema</th>
<th class="tableblock halign-left valign-top">Default</th>
</tr>
</thead>
<tbody>
<tr>
<td class="tableblock halign-left valign-top"><p class="tableblock">port</p></td>
<td class="tableblock halign-left valign-top"><p class="tableblock">Number or name of the port to access on the container. Number must be in the range 1 to 65535. Name must be an IANA_SVC_NAME.</p></td>
<td class="tableblock halign-left valign-top"><p class="tableblock">true</p></td>
<td class="tableblock halign-left valign-top"><p class="tableblock">string</p></td>
<td class="tableblock halign-left valign-top"></td>
</tr>
</tbody>
</table>

</div>
<div class="sect2">
<h3 id="_v1beta1_deploymentstrategy">v1beta1.DeploymentStrategy</h3>
<div class="paragraph">
<p>DeploymentStrategy describes how to replace existing pods with new ones.</p>
</div>
<table class="tableblock frame-all grid-all" style="width:100%; ">
<colgroup>
<col style="width:20%;">
<col style="width:20%;">
<col style="width:20%;">
<col style="width:20%;">
<col style="width:20%;"> 
</colgroup>
<thead>
<tr>
<th class="tableblock halign-left valign-top">Name</th>
<th class="tableblock halign-left valign-top">Description</th>
<th class="tableblock halign-left valign-top">Required</th>
<th class="tableblock halign-left valign-top">Schema</th>
<th class="tableblock halign-left valign-top">Default</th>
</tr>
</thead>
<tbody>
<tr>
<td class="tableblock halign-left valign-top"><p class="tableblock">type</p></td>
<td class="tableblock halign-left valign-top"><p class="tableblock">Type of deployment. Can be "Recreate" or "RollingUpdate". Default is RollingUpdate.</p></td>
<td class="tableblock halign-left valign-top"><p class="tableblock">false</p></td>
<td class="tableblock halign-left valign-top"><p class="tableblock">string</p></td>
<td class="tableblock halign-left valign-top"></td>
</tr>
<tr>
<td class="tableblock halign-left valign-top"><p class="tableblock">rollingUpdate</p></td>
<td class="tableblock halign-left valign-top"><p class="tableblock">Rolling update config params. Present only if DeploymentStrategyType = RollingUpdate.</p></td>
<td class="tableblock halign-left valign-top"><p class="tableblock">false</p></td>
<td class="tableblock halign-left valign-top"><p class="tableblock"><a href="#_v1beta1_rollingupdatedeployment">v1beta1.RollingUpdateDeployment</a></p></td>
<td class="tableblock halign-left valign-top"></td>
</tr>
</tbody>
</table>

</div>
<div class="sect2">
<h3 id="_v1beta1_ingressrule">v1beta1.IngressRule</h3>
<div class="paragraph">
<p>IngressRule represents the rules mapping the paths under a specified host to the related backend services. Incoming requests are first evaluated for a host match, then routed to the backend associated with the matching IngressRuleValue.</p>
</div>
<table class="tableblock frame-all grid-all" style="width:100%; ">
<colgroup>
<col style="width:20%;">
<col style="width:20%;">
<col style="width:20%;">
<col style="width:20%;">
<col style="width:20%;"> 
</colgroup>
<thead>
<tr>
<th class="tableblock halign-left valign-top">Name</th>
<th class="tableblock halign-left valign-top">Description</th>
<th class="tableblock halign-left valign-top">Required</th>
<th class="tableblock halign-left valign-top">Schema</th>
<th class="tableblock halign-left valign-top">Default</th>
</tr>
</thead>
<tbody>
<tr>
<td class="tableblock halign-left valign-top"><p class="tableblock">host</p></td>
<td class="tableblock halign-left valign-top"><p class="tableblock">Host is the fully qualified domain name of a network host, as defined by RFC 3986. Note the following deviations from the "host" part of the URI as defined in the RFC: 1. IPs are not allowed. Currently an IngressRuleValue can only apply to the<br>
	  IP in the Spec of the parent Ingress.<br>
2. The <code>:</code> delimiter is not respected because ports are not allowed.<br>
	  Currently the port of an Ingress is implicitly :80 for http and<br>
	  :443 for https.<br>
Both these may change in the future. Incoming requests are matched against the host before the IngressRuleValue. If the host is unspecified, the Ingress routes all traffic based on the specified IngressRuleValue.</p></td>
<td class="tableblock halign-left valign-top"><p class="tableblock">false</p></td>
<td class="tableblock halign-left valign-top"><p class="tableblock">string</p></td>
<td class="tableblock halign-left valign-top"></td>
</tr>
<tr>
<td class="tableblock halign-left valign-top"><p class="tableblock">http</p></td>
<td class="tableblock halign-left valign-top"></td>
<td class="tableblock halign-left valign-top"><p class="tableblock">false</p></td>
<td class="tableblock halign-left valign-top"><p class="tableblock"><a href="#_v1beta1_httpingressrulevalue">v1beta1.HTTPIngressRuleValue</a></p></td>
<td class="tableblock halign-left valign-top"></td>
</tr>
</tbody>
</table>

</div>
<div class="sect2">
<h3 id="_v1beta1_joblist">v1beta1.JobList</h3>
<div class="paragraph">
<p>JobList is a collection of jobs.</p>
</div>
<table class="tableblock frame-all grid-all" style="width:100%; ">
<colgroup>
<col style="width:20%;">
<col style="width:20%;">
<col style="width:20%;">
<col style="width:20%;">
<col style="width:20%;"> 
</colgroup>
<thead>
<tr>
<th class="tableblock halign-left valign-top">Name</th>
<th class="tableblock halign-left valign-top">Description</th>
<th class="tableblock halign-left valign-top">Required</th>
<th class="tableblock halign-left valign-top">Schema</th>
<th class="tableblock halign-left valign-top">Default</th>
</tr>
</thead>
<tbody>
<tr>
<td class="tableblock halign-left valign-top"><p class="tableblock">kind</p></td>
<td class="tableblock halign-left valign-top"><p class="tableblock">Kind is a string value representing the REST resource this object represents. Servers may infer this from the endpoint the client submits requests to. Cannot be updated. In CamelCase. More info: <a href="http://releases.k8s.io/release-1.3/docs/devel/api-conventions.md#types-kinds">http://releases.k8s.io/release-1.3/docs/devel/api-conventions.md#types-kinds</a></p></td>
<td class="tableblock halign-left valign-top"><p class="tableblock">false</p></td>
<td class="tableblock halign-left valign-top"><p class="tableblock">string</p></td>
<td class="tableblock halign-left valign-top"></td>
</tr>
<tr>
<td class="tableblock halign-left valign-top"><p class="tableblock">apiVersion</p></td>
<td class="tableblock halign-left valign-top"><p class="tableblock">APIVersion defines the versioned schema of this representation of an object. Servers should convert recognized schemas to the latest internal value, and may reject unrecognized values. More info: <a href="http://releases.k8s.io/release-1.3/docs/devel/api-conventions.md#resources">http://releases.k8s.io/release-1.3/docs/devel/api-conventions.md#resources</a></p></td>
<td class="tableblock halign-left valign-top"><p class="tableblock">false</p></td>
<td class="tableblock halign-left valign-top"><p class="tableblock">string</p></td>
<td class="tableblock halign-left valign-top"></td>
</tr>
<tr>
<td class="tableblock halign-left valign-top"><p class="tableblock">metadata</p></td>
<td class="tableblock halign-left valign-top"><p class="tableblock">Standard list metadata More info: <a href="http://releases.k8s.io/release-1.3/docs/devel/api-conventions.md#metadata">http://releases.k8s.io/release-1.3/docs/devel/api-conventions.md#metadata</a></p></td>
<td class="tableblock halign-left valign-top"><p class="tableblock">false</p></td>
<td class="tableblock halign-left valign-top"><p class="tableblock"><a href="#_unversioned_listmeta">unversioned.ListMeta</a></p></td>
<td class="tableblock halign-left valign-top"></td>
</tr>
<tr>
<td class="tableblock halign-left valign-top"><p class="tableblock">items</p></td>
<td class="tableblock halign-left valign-top"><p class="tableblock">Items is the list of Job.</p></td>
<td class="tableblock halign-left valign-top"><p class="tableblock">true</p></td>
<td class="tableblock halign-left valign-top"><p class="tableblock"><a href="#_v1beta1_job">v1beta1.Job</a> array</p></td>
<td class="tableblock halign-left valign-top"></td>
</tr>
</tbody>
</table>

</div>
<div class="sect2">
<h3 id="_v1beta1_networkpolicypeer">v1beta1.NetworkPolicyPeer</h3>
<table class="tableblock frame-all grid-all" style="width:100%; ">
<colgroup>
<col style="width:20%;">
<col style="width:20%;">
<col style="width:20%;">
<col style="width:20%;">
<col style="width:20%;"> 
</colgroup>
<thead>
<tr>
<th class="tableblock halign-left valign-top">Name</th>
<th class="tableblock halign-left valign-top">Description</th>
<th class="tableblock halign-left valign-top">Required</th>
<th class="tableblock halign-left valign-top">Schema</th>
<th class="tableblock halign-left valign-top">Default</th>
</tr>
</thead>
<tbody>
<tr>
<td class="tableblock halign-left valign-top"><p class="tableblock">podSelector</p></td>
<td class="tableblock halign-left valign-top"><p class="tableblock">This is a label selector which selects Pods in this namespace. This field follows standard label selector semantics. If not provided, this selector selects no pods. If present but empty, this selector selects all pods in this namespace.</p></td>
<td class="tableblock halign-left valign-top"><p class="tableblock">false</p></td>
<td class="tableblock halign-left valign-top"><p class="tableblock"><a href="#_v1beta1_labelselector">v1beta1.LabelSelector</a></p></td>
<td class="tableblock halign-left valign-top"></td>
</tr>
<tr>
<td class="tableblock halign-left valign-top"><p class="tableblock">namespaceSelector</p></td>
<td class="tableblock halign-left valign-top"><p class="tableblock">Selects Namespaces using cluster scoped-labels.  This matches all pods in all namespaces selected by this label selector. This field follows standard label selector semantics. If omitted, this selector selects no namespaces. If present but empty, this selector selects all namespaces.</p></td>
<td class="tableblock halign-left valign-top"><p class="tableblock">false</p></td>
<td class="tableblock halign-left valign-top"><p class="tableblock"><a href="#_v1beta1_labelselector">v1beta1.LabelSelector</a></p></td>
<td class="tableblock halign-left valign-top"></td>
</tr>
</tbody>
</table>

</div>
<div class="sect2">
<h3 id="_unversioned_statusdetails">unversioned.StatusDetails</h3>
<div class="paragraph">
<p>StatusDetails is a set of additional properties that MAY be set by the server to provide additional information about a response. The Reason field of a Status object defines what attributes will be set. Clients must ignore fields that do not match the defined type of each attribute, and should assume that any attribute may be empty, invalid, or under defined.</p>
</div>
<table class="tableblock frame-all grid-all" style="width:100%; ">
<colgroup>
<col style="width:20%;">
<col style="width:20%;">
<col style="width:20%;">
<col style="width:20%;">
<col style="width:20%;"> 
</colgroup>
<thead>
<tr>
<th class="tableblock halign-left valign-top">Name</th>
<th class="tableblock halign-left valign-top">Description</th>
<th class="tableblock halign-left valign-top">Required</th>
<th class="tableblock halign-left valign-top">Schema</th>
<th class="tableblock halign-left valign-top">Default</th>
</tr>
</thead>
<tbody>
<tr>
<td class="tableblock halign-left valign-top"><p class="tableblock">name</p></td>
<td class="tableblock halign-left valign-top"><p class="tableblock">The name attribute of the resource associated with the status StatusReason (when there is a single name which can be described).</p></td>
<td class="tableblock halign-left valign-top"><p class="tableblock">false</p></td>
<td class="tableblock halign-left valign-top"><p class="tableblock">string</p></td>
<td class="tableblock halign-left valign-top"></td>
</tr>
<tr>
<td class="tableblock halign-left valign-top"><p class="tableblock">group</p></td>
<td class="tableblock halign-left valign-top"><p class="tableblock">The group attribute of the resource associated with the status StatusReason.</p></td>
<td class="tableblock halign-left valign-top"><p class="tableblock">false</p></td>
<td class="tableblock halign-left valign-top"><p class="tableblock">string</p></td>
<td class="tableblock halign-left valign-top"></td>
</tr>
<tr>
<td class="tableblock halign-left valign-top"><p class="tableblock">kind</p></td>
<td class="tableblock halign-left valign-top"><p class="tableblock">The kind attribute of the resource associated with the status StatusReason. On some operations may differ from the requested resource Kind. More info: <a href="http://releases.k8s.io/release-1.3/docs/devel/api-conventions.md#types-kinds">http://releases.k8s.io/release-1.3/docs/devel/api-conventions.md#types-kinds</a></p></td>
<td class="tableblock halign-left valign-top"><p class="tableblock">false</p></td>
<td class="tableblock halign-left valign-top"><p class="tableblock">string</p></td>
<td class="tableblock halign-left valign-top"></td>
</tr>
<tr>
<td class="tableblock halign-left valign-top"><p class="tableblock">causes</p></td>
<td class="tableblock halign-left valign-top"><p class="tableblock">The Causes array includes more details associated with the StatusReason failure. Not all StatusReasons may provide detailed causes.</p></td>
<td class="tableblock halign-left valign-top"><p class="tableblock">false</p></td>
<td class="tableblock halign-left valign-top"><p class="tableblock"><a href="#_unversioned_statuscause">unversioned.StatusCause</a> array</p></td>
<td class="tableblock halign-left valign-top"></td>
</tr>
<tr>
<td class="tableblock halign-left valign-top"><p class="tableblock">retryAfterSeconds</p></td>
<td class="tableblock halign-left valign-top"><p class="tableblock">If specified, the time in seconds before the operation should be retried.</p></td>
<td class="tableblock halign-left valign-top"><p class="tableblock">false</p></td>
<td class="tableblock halign-left valign-top"><p class="tableblock">integer (int32)</p></td>
<td class="tableblock halign-left valign-top"></td>
</tr>
</tbody>
</table>

</div>
<div class="sect2">
<h3 id="_v1_httpgetaction">v1.HTTPGetAction</h3>
<div class="paragraph">
<p>HTTPGetAction describes an action based on HTTP Get requests.</p>
</div>
<table class="tableblock frame-all grid-all" style="width:100%; ">
<colgroup>
<col style="width:20%;">
<col style="width:20%;">
<col style="width:20%;">
<col style="width:20%;">
<col style="width:20%;"> 
</colgroup>
<thead>
<tr>
<th class="tableblock halign-left valign-top">Name</th>
<th class="tableblock halign-left valign-top">Description</th>
<th class="tableblock halign-left valign-top">Required</th>
<th class="tableblock halign-left valign-top">Schema</th>
<th class="tableblock halign-left valign-top">Default</th>
</tr>
</thead>
<tbody>
<tr>
<td class="tableblock halign-left valign-top"><p class="tableblock">path</p></td>
<td class="tableblock halign-left valign-top"><p class="tableblock">Path to access on the HTTP server.</p></td>
<td class="tableblock halign-left valign-top"><p class="tableblock">false</p></td>
<td class="tableblock halign-left valign-top"><p class="tableblock">string</p></td>
<td class="tableblock halign-left valign-top"></td>
</tr>
<tr>
<td class="tableblock halign-left valign-top"><p class="tableblock">port</p></td>
<td class="tableblock halign-left valign-top"><p class="tableblock">Name or number of the port to access on the container. Number must be in the range 1 to 65535. Name must be an IANA_SVC_NAME.</p></td>
<td class="tableblock halign-left valign-top"><p class="tableblock">true</p></td>
<td class="tableblock halign-left valign-top"><p class="tableblock">string</p></td>
<td class="tableblock halign-left valign-top"></td>
</tr>
<tr>
<td class="tableblock halign-left valign-top"><p class="tableblock">host</p></td>
<td class="tableblock halign-left valign-top"><p class="tableblock">Host name to connect to, defaults to the pod IP. You probably want to set "Host" in httpHeaders instead.</p></td>
<td class="tableblock halign-left valign-top"><p class="tableblock">false</p></td>
<td class="tableblock halign-left valign-top"><p class="tableblock">string</p></td>
<td class="tableblock halign-left valign-top"></td>
</tr>
<tr>
<td class="tableblock halign-left valign-top"><p class="tableblock">scheme</p></td>
<td class="tableblock halign-left valign-top"><p class="tableblock">Scheme to use for connecting to the host. Defaults to HTTP.</p></td>
<td class="tableblock halign-left valign-top"><p class="tableblock">false</p></td>
<td class="tableblock halign-left valign-top"><p class="tableblock">string</p></td>
<td class="tableblock halign-left valign-top"></td>
</tr>
<tr>
<td class="tableblock halign-left valign-top"><p class="tableblock">httpHeaders</p></td>
<td class="tableblock halign-left valign-top"><p class="tableblock">Custom headers to set in the request. HTTP allows repeated headers.</p></td>
<td class="tableblock halign-left valign-top"><p class="tableblock">false</p></td>
<td class="tableblock halign-left valign-top"><p class="tableblock"><a href="#_v1_httpheader">v1.HTTPHeader</a> array</p></td>
<td class="tableblock halign-left valign-top"></td>
</tr>
</tbody>
</table>

</div>
<div class="sect2">
<h3 id="_v1beta1_cputargetutilization">v1beta1.CPUTargetUtilization</h3>
<table class="tableblock frame-all grid-all" style="width:100%; ">
<colgroup>
<col style="width:20%;">
<col style="width:20%;">
<col style="width:20%;">
<col style="width:20%;">
<col style="width:20%;"> 
</colgroup>
<thead>
<tr>
<th class="tableblock halign-left valign-top">Name</th>
<th class="tableblock halign-left valign-top">Description</th>
<th class="tableblock halign-left valign-top">Required</th>
<th class="tableblock halign-left valign-top">Schema</th>
<th class="tableblock halign-left valign-top">Default</th>
</tr>
</thead>
<tbody>
<tr>
<td class="tableblock halign-left valign-top"><p class="tableblock">targetPercentage</p></td>
<td class="tableblock halign-left valign-top"><p class="tableblock">fraction of the requested CPU that should be utilized/used, e.g. 70 means that 70% of the requested CPU should be in use.</p></td>
<td class="tableblock halign-left valign-top"><p class="tableblock">true</p></td>
<td class="tableblock halign-left valign-top"><p class="tableblock">integer (int32)</p></td>
<td class="tableblock halign-left valign-top"></td>
</tr>
</tbody>
</table>

</div>
<div class="sect2">
<h3 id="_v1_loadbalancerstatus">v1.LoadBalancerStatus</h3>
<div class="paragraph">
<p>LoadBalancerStatus represents the status of a load-balancer.</p>
</div>
<table class="tableblock frame-all grid-all" style="width:100%; ">
<colgroup>
<col style="width:20%;">
<col style="width:20%;">
<col style="width:20%;">
<col style="width:20%;">
<col style="width:20%;"> 
</colgroup>
<thead>
<tr>
<th class="tableblock halign-left valign-top">Name</th>
<th class="tableblock halign-left valign-top">Description</th>
<th class="tableblock halign-left valign-top">Required</th>
<th class="tableblock halign-left valign-top">Schema</th>
<th class="tableblock halign-left valign-top">Default</th>
</tr>
</thead>
<tbody>
<tr>
<td class="tableblock halign-left valign-top"><p class="tableblock">ingress</p></td>
<td class="tableblock halign-left valign-top"><p class="tableblock">Ingress is a list containing ingress points for the load-balancer. Traffic intended for the service should be sent to these ingress points.</p></td>
<td class="tableblock halign-left valign-top"><p class="tableblock">false</p></td>
<td class="tableblock halign-left valign-top"><p class="tableblock"><a href="#_v1_loadbalanceringress">v1.LoadBalancerIngress</a> array</p></td>
<td class="tableblock halign-left valign-top"></td>
</tr>
</tbody>
</table>

</div>
<div class="sect2">
<h3 id="_v1_container">v1.Container</h3>
<div class="paragraph">
<p>A single application container that you want to run within a pod.</p>
</div>
<table class="tableblock frame-all grid-all" style="width:100%; ">
<colgroup>
<col style="width:20%;">
<col style="width:20%;">
<col style="width:20%;">
<col style="width:20%;">
<col style="width:20%;"> 
</colgroup>
<thead>
<tr>
<th class="tableblock halign-left valign-top">Name</th>
<th class="tableblock halign-left valign-top">Description</th>
<th class="tableblock halign-left valign-top">Required</th>
<th class="tableblock halign-left valign-top">Schema</th>
<th class="tableblock halign-left valign-top">Default</th>
</tr>
</thead>
<tbody>
<tr>
<td class="tableblock halign-left valign-top"><p class="tableblock">name</p></td>
<td class="tableblock halign-left valign-top"><p class="tableblock">Name of the container specified as a DNS_LABEL. Each container in a pod must have a unique name (DNS_LABEL). Cannot be updated.</p></td>
<td class="tableblock halign-left valign-top"><p class="tableblock">true</p></td>
<td class="tableblock halign-left valign-top"><p class="tableblock">string</p></td>
<td class="tableblock halign-left valign-top"></td>
</tr>
<tr>
<td class="tableblock halign-left valign-top"><p class="tableblock">image</p></td>
<td class="tableblock halign-left valign-top"><p class="tableblock">Docker image name. More info: <a href="http://releases.k8s.io/release-1.3/docs/user-guide/images.md">http://releases.k8s.io/release-1.3/docs/user-guide/images.md</a></p></td>
<td class="tableblock halign-left valign-top"><p class="tableblock">false</p></td>
<td class="tableblock halign-left valign-top"><p class="tableblock">string</p></td>
<td class="tableblock halign-left valign-top"></td>
</tr>
<tr>
<td class="tableblock halign-left valign-top"><p class="tableblock">command</p></td>
<td class="tableblock halign-left valign-top"><p class="tableblock">Entrypoint array. Not executed within a shell. The docker image&#8217;s ENTRYPOINT is used if this is not provided. Variable references $(VAR_NAME) are expanded using the container&#8217;s environment. If a variable cannot be resolved, the reference in the input string will be unchanged. The $(VAR_NAME) syntax can be escaped with a double $$, ie: $$(VAR_NAME). Escaped references will never be expanded, regardless of whether the variable exists or not. Cannot be updated. More info: <a href="http://releases.k8s.io/release-1.3/docs/user-guide/containers.md#containers-and-commands">http://releases.k8s.io/release-1.3/docs/user-guide/containers.md#containers-and-commands</a></p></td>
<td class="tableblock halign-left valign-top"><p class="tableblock">false</p></td>
<td class="tableblock halign-left valign-top"><p class="tableblock">string array</p></td>
<td class="tableblock halign-left valign-top"></td>
</tr>
<tr>
<td class="tableblock halign-left valign-top"><p class="tableblock">args</p></td>
<td class="tableblock halign-left valign-top"><p class="tableblock">Arguments to the entrypoint. The docker image&#8217;s CMD is used if this is not provided. Variable references $(VAR_NAME) are expanded using the container&#8217;s environment. If a variable cannot be resolved, the reference in the input string will be unchanged. The $(VAR_NAME) syntax can be escaped with a double $$, ie: $$(VAR_NAME). Escaped references will never be expanded, regardless of whether the variable exists or not. Cannot be updated. More info: <a href="http://releases.k8s.io/release-1.3/docs/user-guide/containers.md#containers-and-commands">http://releases.k8s.io/release-1.3/docs/user-guide/containers.md#containers-and-commands</a></p></td>
<td class="tableblock halign-left valign-top"><p class="tableblock">false</p></td>
<td class="tableblock halign-left valign-top"><p class="tableblock">string array</p></td>
<td class="tableblock halign-left valign-top"></td>
</tr>
<tr>
<td class="tableblock halign-left valign-top"><p class="tableblock">workingDir</p></td>
<td class="tableblock halign-left valign-top"><p class="tableblock">Container&#8217;s working directory. If not specified, the container runtime&#8217;s default will be used, which might be configured in the container image. Cannot be updated.</p></td>
<td class="tableblock halign-left valign-top"><p class="tableblock">false</p></td>
<td class="tableblock halign-left valign-top"><p class="tableblock">string</p></td>
<td class="tableblock halign-left valign-top"></td>
</tr>
<tr>
<td class="tableblock halign-left valign-top"><p class="tableblock">ports</p></td>
<td class="tableblock halign-left valign-top"><p class="tableblock">List of ports to expose from the container. Exposing a port here gives the system additional information about the network connections a container uses, but is primarily informational. Not specifying a port here DOES NOT prevent that port from being exposed. Any port which is listening on the default "0.0.0.0" address inside a container will be accessible from the network. Cannot be updated.</p></td>
<td class="tableblock halign-left valign-top"><p class="tableblock">false</p></td>
<td class="tableblock halign-left valign-top"><p class="tableblock"><a href="#_v1_containerport">v1.ContainerPort</a> array</p></td>
<td class="tableblock halign-left valign-top"></td>
</tr>
<tr>
<td class="tableblock halign-left valign-top"><p class="tableblock">env</p></td>
<td class="tableblock halign-left valign-top"><p class="tableblock">List of environment variables to set in the container. Cannot be updated.</p></td>
<td class="tableblock halign-left valign-top"><p class="tableblock">false</p></td>
<td class="tableblock halign-left valign-top"><p class="tableblock"><a href="#_v1_envvar">v1.EnvVar</a> array</p></td>
<td class="tableblock halign-left valign-top"></td>
</tr>
<tr>
<td class="tableblock halign-left valign-top"><p class="tableblock">resources</p></td>
<td class="tableblock halign-left valign-top"><p class="tableblock">Compute Resources required by this container. Cannot be updated. More info: <a href="http://releases.k8s.io/release-1.3/docs/user-guide/persistent-volumes.md#resources">http://releases.k8s.io/release-1.3/docs/user-guide/persistent-volumes.md#resources</a></p></td>
<td class="tableblock halign-left valign-top"><p class="tableblock">false</p></td>
<td class="tableblock halign-left valign-top"><p class="tableblock"><a href="#_v1_resourcerequirements">v1.ResourceRequirements</a></p></td>
<td class="tableblock halign-left valign-top"></td>
</tr>
<tr>
<td class="tableblock halign-left valign-top"><p class="tableblock">volumeMounts</p></td>
<td class="tableblock halign-left valign-top"><p class="tableblock">Pod volumes to mount into the container&#8217;s filesystem. Cannot be updated.</p></td>
<td class="tableblock halign-left valign-top"><p class="tableblock">false</p></td>
<td class="tableblock halign-left valign-top"><p class="tableblock"><a href="#_v1_volumemount">v1.VolumeMount</a> array</p></td>
<td class="tableblock halign-left valign-top"></td>
</tr>
<tr>
<td class="tableblock halign-left valign-top"><p class="tableblock">livenessProbe</p></td>
<td class="tableblock halign-left valign-top"><p class="tableblock">Periodic probe of container liveness. Container will be restarted if the probe fails. Cannot be updated. More info: <a href="http://releases.k8s.io/release-1.3/docs/user-guide/pod-states.md#container-probes">http://releases.k8s.io/release-1.3/docs/user-guide/pod-states.md#container-probes</a></p></td>
<td class="tableblock halign-left valign-top"><p class="tableblock">false</p></td>
<td class="tableblock halign-left valign-top"><p class="tableblock"><a href="#_v1_probe">v1.Probe</a></p></td>
<td class="tableblock halign-left valign-top"></td>
</tr>
<tr>
<td class="tableblock halign-left valign-top"><p class="tableblock">readinessProbe</p></td>
<td class="tableblock halign-left valign-top"><p class="tableblock">Periodic probe of container service readiness. Container will be removed from service endpoints if the probe fails. Cannot be updated. More info: <a href="http://releases.k8s.io/release-1.3/docs/user-guide/pod-states.md#container-probes">http://releases.k8s.io/release-1.3/docs/user-guide/pod-states.md#container-probes</a></p></td>
<td class="tableblock halign-left valign-top"><p class="tableblock">false</p></td>
<td class="tableblock halign-left valign-top"><p class="tableblock"><a href="#_v1_probe">v1.Probe</a></p></td>
<td class="tableblock halign-left valign-top"></td>
</tr>
<tr>
<td class="tableblock halign-left valign-top"><p class="tableblock">lifecycle</p></td>
<td class="tableblock halign-left valign-top"><p class="tableblock">Actions that the management system should take in response to container lifecycle events. Cannot be updated.</p></td>
<td class="tableblock halign-left valign-top"><p class="tableblock">false</p></td>
<td class="tableblock halign-left valign-top"><p class="tableblock"><a href="#_v1_lifecycle">v1.Lifecycle</a></p></td>
<td class="tableblock halign-left valign-top"></td>
</tr>
<tr>
<td class="tableblock halign-left valign-top"><p class="tableblock">terminationMessagePath</p></td>
<td class="tableblock halign-left valign-top"><p class="tableblock">Optional: Path at which the file to which the container&#8217;s termination message will be written is mounted into the container&#8217;s filesystem. Message written is intended to be brief final status, such as an assertion failure message. Defaults to /dev/termination-log. Cannot be updated.</p></td>
<td class="tableblock halign-left valign-top"><p class="tableblock">false</p></td>
<td class="tableblock halign-left valign-top"><p class="tableblock">string</p></td>
<td class="tableblock halign-left valign-top"></td>
</tr>
<tr>
<td class="tableblock halign-left valign-top"><p class="tableblock">imagePullPolicy</p></td>
<td class="tableblock halign-left valign-top"><p class="tableblock">Image pull policy. One of Always, Never, IfNotPresent. Defaults to Always if :latest tag is specified, or IfNotPresent otherwise. Cannot be updated. More info: <a href="http://releases.k8s.io/release-1.3/docs/user-guide/images.md#updating-images">http://releases.k8s.io/release-1.3/docs/user-guide/images.md#updating-images</a></p></td>
<td class="tableblock halign-left valign-top"><p class="tableblock">false</p></td>
<td class="tableblock halign-left valign-top"><p class="tableblock">string</p></td>
<td class="tableblock halign-left valign-top"></td>
</tr>
<tr>
<td class="tableblock halign-left valign-top"><p class="tableblock">securityContext</p></td>
<td class="tableblock halign-left valign-top"><p class="tableblock">Security options the pod should run with. More info: <a href="http://releases.k8s.io/release-1.3/docs/design/security_context.md">http://releases.k8s.io/release-1.3/docs/design/security_context.md</a></p></td>
<td class="tableblock halign-left valign-top"><p class="tableblock">false</p></td>
<td class="tableblock halign-left valign-top"><p class="tableblock"><a href="#_v1_securitycontext">v1.SecurityContext</a></p></td>
<td class="tableblock halign-left valign-top"></td>
</tr>
<tr>
<td class="tableblock halign-left valign-top"><p class="tableblock">stdin</p></td>
<td class="tableblock halign-left valign-top"><p class="tableblock">Whether this container should allocate a buffer for stdin in the container runtime. If this is not set, reads from stdin in the container will always result in EOF. Default is false.</p></td>
<td class="tableblock halign-left valign-top"><p class="tableblock">false</p></td>
<td class="tableblock halign-left valign-top"><p class="tableblock">boolean</p></td>
<td class="tableblock halign-left valign-top"><p class="tableblock">false</p></td>
</tr>
<tr>
<td class="tableblock halign-left valign-top"><p class="tableblock">stdinOnce</p></td>
<td class="tableblock halign-left valign-top"><p class="tableblock">Whether the container runtime should close the stdin channel after it has been opened by a single attach. When stdin is true the stdin stream will remain open across multiple attach sessions. If stdinOnce is set to true, stdin is opened on container start, is empty until the first client attaches to stdin, and then remains open and accepts data until the client disconnects, at which time stdin is closed and remains closed until the container is restarted. If this flag is false, a container processes that reads from stdin will never receive an EOF. Default is false</p></td>
<td class="tableblock halign-left valign-top"><p class="tableblock">false</p></td>
<td class="tableblock halign-left valign-top"><p class="tableblock">boolean</p></td>
<td class="tableblock halign-left valign-top"><p class="tableblock">false</p></td>
</tr>
<tr>
<td class="tableblock halign-left valign-top"><p class="tableblock">tty</p></td>
<td class="tableblock halign-left valign-top"><p class="tableblock">Whether this container should allocate a TTY for itself, also requires <em>stdin</em> to be true. Default is false.</p></td>
<td class="tableblock halign-left valign-top"><p class="tableblock">false</p></td>
<td class="tableblock halign-left valign-top"><p class="tableblock">boolean</p></td>
<td class="tableblock halign-left valign-top"><p class="tableblock">false</p></td>
</tr>
</tbody>
</table>

</div>
<div class="sect2">
<h3 id="_v1_podsecuritycontext">v1.PodSecurityContext</h3>
<div class="paragraph">
<p>PodSecurityContext holds pod-level security attributes and common container settings. Some fields are also present in container.securityContext.  Field values of container.securityContext take precedence over field values of PodSecurityContext.</p>
</div>
<table class="tableblock frame-all grid-all" style="width:100%; ">
<colgroup>
<col style="width:20%;">
<col style="width:20%;">
<col style="width:20%;">
<col style="width:20%;">
<col style="width:20%;"> 
</colgroup>
<thead>
<tr>
<th class="tableblock halign-left valign-top">Name</th>
<th class="tableblock halign-left valign-top">Description</th>
<th class="tableblock halign-left valign-top">Required</th>
<th class="tableblock halign-left valign-top">Schema</th>
<th class="tableblock halign-left valign-top">Default</th>
</tr>
</thead>
<tbody>
<tr>
<td class="tableblock halign-left valign-top"><p class="tableblock">seLinuxOptions</p></td>
<td class="tableblock halign-left valign-top"><p class="tableblock">The SELinux context to be applied to all containers. If unspecified, the container runtime will allocate a random SELinux context for each container.  May also be set in SecurityContext.  If set in both SecurityContext and PodSecurityContext, the value specified in SecurityContext takes precedence for that container.</p></td>
<td class="tableblock halign-left valign-top"><p class="tableblock">false</p></td>
<td class="tableblock halign-left valign-top"><p class="tableblock"><a href="#_v1_selinuxoptions">v1.SELinuxOptions</a></p></td>
<td class="tableblock halign-left valign-top"></td>
</tr>
<tr>
<td class="tableblock halign-left valign-top"><p class="tableblock">runAsUser</p></td>
<td class="tableblock halign-left valign-top"><p class="tableblock">The UID to run the entrypoint of the container process. Defaults to user specified in image metadata if unspecified. May also be set in SecurityContext.  If set in both SecurityContext and PodSecurityContext, the value specified in SecurityContext takes precedence for that container.</p></td>
<td class="tableblock halign-left valign-top"><p class="tableblock">false</p></td>
<td class="tableblock halign-left valign-top"><p class="tableblock">integer (int64)</p></td>
<td class="tableblock halign-left valign-top"></td>
</tr>
<tr>
<td class="tableblock halign-left valign-top"><p class="tableblock">runAsNonRoot</p></td>
<td class="tableblock halign-left valign-top"><p class="tableblock">Indicates that the container must run as a non-root user. If true, the Kubelet will validate the image at runtime to ensure that it does not run as UID 0 (root) and fail to start the container if it does. If unset or false, no such validation will be performed. May also be set in SecurityContext.  If set in both SecurityContext and PodSecurityContext, the value specified in SecurityContext takes precedence.</p></td>
<td class="tableblock halign-left valign-top"><p class="tableblock">false</p></td>
<td class="tableblock halign-left valign-top"><p class="tableblock">boolean</p></td>
<td class="tableblock halign-left valign-top"><p class="tableblock">false</p></td>
</tr>
<tr>
<td class="tableblock halign-left valign-top"><p class="tableblock">supplementalGroups</p></td>
<td class="tableblock halign-left valign-top"><p class="tableblock">A list of groups applied to the first process run in each container, in addition to the container&#8217;s primary GID.  If unspecified, no groups will be added to any container.</p></td>
<td class="tableblock halign-left valign-top"><p class="tableblock">false</p></td>
<td class="tableblock halign-left valign-top"><p class="tableblock">integer (int32) array</p></td>
<td class="tableblock halign-left valign-top"></td>
</tr>
<tr>
<td class="tableblock halign-left valign-top"><p class="tableblock">fsGroup</p></td>
<td class="tableblock halign-left valign-top"><p class="tableblock">A special supplemental group that applies to all containers in a pod. Some volume types allow the Kubelet to change the ownership of that volume to be owned by the pod:<br>
<br>
1. The owning GID will be the FSGroup 2. The setgid bit is set (new files created in the volume will be owned by FSGroup) 3. The permission bits are OR&#8217;d with rw-rw</p></td>
<td class="tableblock halign-left valign-top"><p class="tableblock">false</p></td>
<td class="tableblock halign-left valign-top"><p class="tableblock">integer (int64)</p></td>
<td class="tableblock halign-left valign-top"></td>
</tr>
</tbody>
</table>

</div>
<div class="sect2">
<h3 id="_v1beta1_networkpolicyingressrule">v1beta1.NetworkPolicyIngressRule</h3>
<div class="paragraph">
<p>This NetworkPolicyIngressRule matches traffic if and only if the traffic matches both ports AND from.</p>
</div>
<table class="tableblock frame-all grid-all" style="width:100%; ">
<colgroup>
<col style="width:20%;">
<col style="width:20%;">
<col style="width:20%;">
<col style="width:20%;">
<col style="width:20%;"> 
</colgroup>
<thead>
<tr>
<th class="tableblock halign-left valign-top">Name</th>
<th class="tableblock halign-left valign-top">Description</th>
<th class="tableblock halign-left valign-top">Required</th>
<th class="tableblock halign-left valign-top">Schema</th>
<th class="tableblock halign-left valign-top">Default</th>
</tr>
</thead>
<tbody>
<tr>
<td class="tableblock halign-left valign-top"><p class="tableblock">ports</p></td>
<td class="tableblock halign-left valign-top"><p class="tableblock">List of ports which should be made accessible on the pods selected for this rule. Each item in this list is combined using a logical OR. If this field is not provided, this rule matches all ports (traffic not restricted by port). If this field is empty, this rule matches no ports (no traffic matches). If this field is present and contains at least one item, then this rule allows traffic only if the traffic matches at least one port in the list.</p></td>
<td class="tableblock halign-left valign-top"><p class="tableblock">false</p></td>
<td class="tableblock halign-left valign-top"><p class="tableblock"><a href="#_v1beta1_networkpolicyport">v1beta1.NetworkPolicyPort</a> array</p></td>
<td class="tableblock halign-left valign-top"></td>
</tr>
<tr>
<td class="tableblock halign-left valign-top"><p class="tableblock">from</p></td>
<td class="tableblock halign-left valign-top"><p class="tableblock">List of sources which should be able to access the pods selected for this rule. Items in this list are combined using a logical OR operation. If this field is not provided, this rule matches all sources (traffic not restricted by source). If this field is empty, this rule matches no sources (no traffic matches). If this field is present and contains at least on item, this rule allows traffic only if the traffic matches at least one item in the from list.</p></td>
<td class="tableblock halign-left valign-top"><p class="tableblock">false</p></td>
<td class="tableblock halign-left valign-top"><p class="tableblock"><a href="#_v1beta1_networkpolicypeer">v1beta1.NetworkPolicyPeer</a> array</p></td>
<td class="tableblock halign-left valign-top"></td>
</tr>
</tbody>
</table>

</div>
<div class="sect2">
<h3 id="_v1_ownerreference">v1.OwnerReference</h3>
<div class="paragraph">
<p>OwnerReference contains enough information to let you identify an owning object. Currently, an owning object must be in the same namespace, so there is no namespace field.</p>
</div>
<table class="tableblock frame-all grid-all" style="width:100%; ">
<colgroup>
<col style="width:20%;">
<col style="width:20%;">
<col style="width:20%;">
<col style="width:20%;">
<col style="width:20%;"> 
</colgroup>
<thead>
<tr>
<th class="tableblock halign-left valign-top">Name</th>
<th class="tableblock halign-left valign-top">Description</th>
<th class="tableblock halign-left valign-top">Required</th>
<th class="tableblock halign-left valign-top">Schema</th>
<th class="tableblock halign-left valign-top">Default</th>
</tr>
</thead>
<tbody>
<tr>
<td class="tableblock halign-left valign-top"><p class="tableblock">apiVersion</p></td>
<td class="tableblock halign-left valign-top"><p class="tableblock">API version of the referent.</p></td>
<td class="tableblock halign-left valign-top"><p class="tableblock">true</p></td>
<td class="tableblock halign-left valign-top"><p class="tableblock">string</p></td>
<td class="tableblock halign-left valign-top"></td>
</tr>
<tr>
<td class="tableblock halign-left valign-top"><p class="tableblock">kind</p></td>
<td class="tableblock halign-left valign-top"><p class="tableblock">Kind of the referent. More info: <a href="http://releases.k8s.io/release-1.3/docs/devel/api-conventions.md#types-kinds">http://releases.k8s.io/release-1.3/docs/devel/api-conventions.md#types-kinds</a></p></td>
<td class="tableblock halign-left valign-top"><p class="tableblock">true</p></td>
<td class="tableblock halign-left valign-top"><p class="tableblock">string</p></td>
<td class="tableblock halign-left valign-top"></td>
</tr>
<tr>
<td class="tableblock halign-left valign-top"><p class="tableblock">name</p></td>
<td class="tableblock halign-left valign-top"><p class="tableblock">Name of the referent. More info: <a href="http://releases.k8s.io/release-1.3/docs/user-guide/identifiers.md#names">http://releases.k8s.io/release-1.3/docs/user-guide/identifiers.md#names</a></p></td>
<td class="tableblock halign-left valign-top"><p class="tableblock">true</p></td>
<td class="tableblock halign-left valign-top"><p class="tableblock">string</p></td>
<td class="tableblock halign-left valign-top"></td>
</tr>
<tr>
<td class="tableblock halign-left valign-top"><p class="tableblock">uid</p></td>
<td class="tableblock halign-left valign-top"><p class="tableblock">UID of the referent. More info: <a href="http://releases.k8s.io/release-1.3/docs/user-guide/identifiers.md#uids">http://releases.k8s.io/release-1.3/docs/user-guide/identifiers.md#uids</a></p></td>
<td class="tableblock halign-left valign-top"><p class="tableblock">true</p></td>
<td class="tableblock halign-left valign-top"><p class="tableblock">string</p></td>
<td class="tableblock halign-left valign-top"></td>
</tr>
<tr>
<td class="tableblock halign-left valign-top"><p class="tableblock">controller</p></td>
<td class="tableblock halign-left valign-top"><p class="tableblock">If true, this reference points to the managing controller.</p></td>
<td class="tableblock halign-left valign-top"><p class="tableblock">false</p></td>
<td class="tableblock halign-left valign-top"><p class="tableblock">boolean</p></td>
<td class="tableblock halign-left valign-top"><p class="tableblock">false</p></td>
</tr>
</tbody>
</table>

</div>
<div class="sect2">
<h3 id="_v1beta1_replicasetstatus">v1beta1.ReplicaSetStatus</h3>
<div class="paragraph">
<p>ReplicaSetStatus represents the current status of a ReplicaSet.</p>
</div>
<table class="tableblock frame-all grid-all" style="width:100%; ">
<colgroup>
<col style="width:20%;">
<col style="width:20%;">
<col style="width:20%;">
<col style="width:20%;">
<col style="width:20%;"> 
</colgroup>
<thead>
<tr>
<th class="tableblock halign-left valign-top">Name</th>
<th class="tableblock halign-left valign-top">Description</th>
<th class="tableblock halign-left valign-top">Required</th>
<th class="tableblock halign-left valign-top">Schema</th>
<th class="tableblock halign-left valign-top">Default</th>
</tr>
</thead>
<tbody>
<tr>
<td class="tableblock halign-left valign-top"><p class="tableblock">replicas</p></td>
<td class="tableblock halign-left valign-top"><p class="tableblock">Replicas is the most recently oberved number of replicas. More info: <a href="http://releases.k8s.io/release-1.3/docs/user-guide/replication-controller.md#what-is-a-replication-controller">http://releases.k8s.io/release-1.3/docs/user-guide/replication-controller.md#what-is-a-replication-controller</a></p></td>
<td class="tableblock halign-left valign-top"><p class="tableblock">true</p></td>
<td class="tableblock halign-left valign-top"><p class="tableblock">integer (int32)</p></td>
<td class="tableblock halign-left valign-top"></td>
</tr>
<tr>
<td class="tableblock halign-left valign-top"><p class="tableblock">fullyLabeledReplicas</p></td>
<td class="tableblock halign-left valign-top"><p class="tableblock">The number of pods that have labels matching the labels of the pod template of the replicaset.</p></td>
<td class="tableblock halign-left valign-top"><p class="tableblock">false</p></td>
<td class="tableblock halign-left valign-top"><p class="tableblock">integer (int32)</p></td>
<td class="tableblock halign-left valign-top"></td>
</tr>
<tr>
<td class="tableblock halign-left valign-top"><p class="tableblock">observedGeneration</p></td>
<td class="tableblock halign-left valign-top"><p class="tableblock">ObservedGeneration reflects the generation of the most recently observed ReplicaSet.</p></td>
<td class="tableblock halign-left valign-top"><p class="tableblock">false</p></td>
<td class="tableblock halign-left valign-top"><p class="tableblock">integer (int64)</p></td>
<td class="tableblock halign-left valign-top"></td>
</tr>
</tbody>
</table>

</div>
<div class="sect2">
<h3 id="_v1beta1_labelselector">v1beta1.LabelSelector</h3>
<div class="paragraph">
<p>A label selector is a label query over a set of resources. The result of matchLabels and matchExpressions are ANDed. An empty label selector matches all objects. A null label selector matches no objects.</p>
</div>
<table class="tableblock frame-all grid-all" style="width:100%; ">
<colgroup>
<col style="width:20%;">
<col style="width:20%;">
<col style="width:20%;">
<col style="width:20%;">
<col style="width:20%;"> 
</colgroup>
<thead>
<tr>
<th class="tableblock halign-left valign-top">Name</th>
<th class="tableblock halign-left valign-top">Description</th>
<th class="tableblock halign-left valign-top">Required</th>
<th class="tableblock halign-left valign-top">Schema</th>
<th class="tableblock halign-left valign-top">Default</th>
</tr>
</thead>
<tbody>
<tr>
<td class="tableblock halign-left valign-top"><p class="tableblock">matchLabels</p></td>
<td class="tableblock halign-left valign-top"><p class="tableblock">matchLabels is a map of {key,value} pairs. A single {key,value} in the matchLabels map is equivalent to an element of matchExpressions, whose key field is "key", the operator is "In", and the values array contains only "value". The requirements are ANDed.</p></td>
<td class="tableblock halign-left valign-top"><p class="tableblock">false</p></td>
<td class="tableblock halign-left valign-top"><p class="tableblock">object</p></td>
<td class="tableblock halign-left valign-top"></td>
</tr>
<tr>
<td class="tableblock halign-left valign-top"><p class="tableblock">matchExpressions</p></td>
<td class="tableblock halign-left valign-top"><p class="tableblock">matchExpressions is a list of label selector requirements. The requirements are ANDed.</p></td>
<td class="tableblock halign-left valign-top"><p class="tableblock">false</p></td>
<td class="tableblock halign-left valign-top"><p class="tableblock"><a href="#_v1beta1_labelselectorrequirement">v1beta1.LabelSelectorRequirement</a> array</p></td>
<td class="tableblock halign-left valign-top"></td>
</tr>
</tbody>
</table>

</div>
<div class="sect2">
<h3 id="_v1beta1_replicaset">v1beta1.ReplicaSet</h3>
<div class="paragraph">
<p>ReplicaSet represents the configuration of a ReplicaSet.</p>
</div>
<table class="tableblock frame-all grid-all" style="width:100%; ">
<colgroup>
<col style="width:20%;">
<col style="width:20%;">
<col style="width:20%;">
<col style="width:20%;">
<col style="width:20%;"> 
</colgroup>
<thead>
<tr>
<th class="tableblock halign-left valign-top">Name</th>
<th class="tableblock halign-left valign-top">Description</th>
<th class="tableblock halign-left valign-top">Required</th>
<th class="tableblock halign-left valign-top">Schema</th>
<th class="tableblock halign-left valign-top">Default</th>
</tr>
</thead>
<tbody>
<tr>
<td class="tableblock halign-left valign-top"><p class="tableblock">kind</p></td>
<td class="tableblock halign-left valign-top"><p class="tableblock">Kind is a string value representing the REST resource this object represents. Servers may infer this from the endpoint the client submits requests to. Cannot be updated. In CamelCase. More info: <a href="http://releases.k8s.io/release-1.3/docs/devel/api-conventions.md#types-kinds">http://releases.k8s.io/release-1.3/docs/devel/api-conventions.md#types-kinds</a></p></td>
<td class="tableblock halign-left valign-top"><p class="tableblock">false</p></td>
<td class="tableblock halign-left valign-top"><p class="tableblock">string</p></td>
<td class="tableblock halign-left valign-top"></td>
</tr>
<tr>
<td class="tableblock halign-left valign-top"><p class="tableblock">apiVersion</p></td>
<td class="tableblock halign-left valign-top"><p class="tableblock">APIVersion defines the versioned schema of this representation of an object. Servers should convert recognized schemas to the latest internal value, and may reject unrecognized values. More info: <a href="http://releases.k8s.io/release-1.3/docs/devel/api-conventions.md#resources">http://releases.k8s.io/release-1.3/docs/devel/api-conventions.md#resources</a></p></td>
<td class="tableblock halign-left valign-top"><p class="tableblock">false</p></td>
<td class="tableblock halign-left valign-top"><p class="tableblock">string</p></td>
<td class="tableblock halign-left valign-top"></td>
</tr>
<tr>
<td class="tableblock halign-left valign-top"><p class="tableblock">metadata</p></td>
<td class="tableblock halign-left valign-top"><p class="tableblock">If the Labels of a ReplicaSet are empty, they are defaulted to be the same as the Pod(s) that the ReplicaSet manages. Standard object&#8217;s metadata. More info: <a href="http://releases.k8s.io/release-1.3/docs/devel/api-conventions.md#metadata">http://releases.k8s.io/release-1.3/docs/devel/api-conventions.md#metadata</a></p></td>
<td class="tableblock halign-left valign-top"><p class="tableblock">false</p></td>
<td class="tableblock halign-left valign-top"><p class="tableblock"><a href="#_v1_objectmeta">v1.ObjectMeta</a></p></td>
<td class="tableblock halign-left valign-top"></td>
</tr>
<tr>
<td class="tableblock halign-left valign-top"><p class="tableblock">spec</p></td>
<td class="tableblock halign-left valign-top"><p class="tableblock">Spec defines the specification of the desired behavior of the ReplicaSet. More info: <a href="http://releases.k8s.io/release-1.3/docs/devel/api-conventions.md#spec-and-status">http://releases.k8s.io/release-1.3/docs/devel/api-conventions.md#spec-and-status</a></p></td>
<td class="tableblock halign-left valign-top"><p class="tableblock">false</p></td>
<td class="tableblock halign-left valign-top"><p class="tableblock"><a href="#_v1beta1_replicasetspec">v1beta1.ReplicaSetSpec</a></p></td>
<td class="tableblock halign-left valign-top"></td>
</tr>
<tr>
<td class="tableblock halign-left valign-top"><p class="tableblock">status</p></td>
<td class="tableblock halign-left valign-top"><p class="tableblock">Status is the most recently observed status of the ReplicaSet. This data may be out of date by some window of time. Populated by the system. Read-only. More info: <a href="http://releases.k8s.io/release-1.3/docs/devel/api-conventions.md#spec-and-status">http://releases.k8s.io/release-1.3/docs/devel/api-conventions.md#spec-and-status</a></p></td>
<td class="tableblock halign-left valign-top"><p class="tableblock">false</p></td>
<td class="tableblock halign-left valign-top"><p class="tableblock"><a href="#_v1beta1_replicasetstatus">v1beta1.ReplicaSetStatus</a></p></td>
<td class="tableblock halign-left valign-top"></td>
</tr>
</tbody>
</table>

</div>
<div class="sect2">
<h3 id="_v1_hostpathvolumesource">v1.HostPathVolumeSource</h3>
<div class="paragraph">
<p>Represents a host path mapped into a pod. Host path volumes do not support ownership management or SELinux relabeling.</p>
</div>
<table class="tableblock frame-all grid-all" style="width:100%; ">
<colgroup>
<col style="width:20%;">
<col style="width:20%;">
<col style="width:20%;">
<col style="width:20%;">
<col style="width:20%;"> 
</colgroup>
<thead>
<tr>
<th class="tableblock halign-left valign-top">Name</th>
<th class="tableblock halign-left valign-top">Description</th>
<th class="tableblock halign-left valign-top">Required</th>
<th class="tableblock halign-left valign-top">Schema</th>
<th class="tableblock halign-left valign-top">Default</th>
</tr>
</thead>
<tbody>
<tr>
<td class="tableblock halign-left valign-top"><p class="tableblock">path</p></td>
<td class="tableblock halign-left valign-top"><p class="tableblock">Path of the directory on the host. More info: <a href="http://releases.k8s.io/release-1.3/docs/user-guide/volumes.md#hostpath">http://releases.k8s.io/release-1.3/docs/user-guide/volumes.md#hostpath</a></p></td>
<td class="tableblock halign-left valign-top"><p class="tableblock">true</p></td>
<td class="tableblock halign-left valign-top"><p class="tableblock">string</p></td>
<td class="tableblock halign-left valign-top"></td>
</tr>
</tbody>
</table>

</div>
<div class="sect2">
<h3 id="_v1beta1_daemonset">v1beta1.DaemonSet</h3>
<div class="paragraph">
<p>DaemonSet represents the configuration of a daemon set.</p>
</div>
<table class="tableblock frame-all grid-all" style="width:100%; ">
<colgroup>
<col style="width:20%;">
<col style="width:20%;">
<col style="width:20%;">
<col style="width:20%;">
<col style="width:20%;"> 
</colgroup>
<thead>
<tr>
<th class="tableblock halign-left valign-top">Name</th>
<th class="tableblock halign-left valign-top">Description</th>
<th class="tableblock halign-left valign-top">Required</th>
<th class="tableblock halign-left valign-top">Schema</th>
<th class="tableblock halign-left valign-top">Default</th>
</tr>
</thead>
<tbody>
<tr>
<td class="tableblock halign-left valign-top"><p class="tableblock">kind</p></td>
<td class="tableblock halign-left valign-top"><p class="tableblock">Kind is a string value representing the REST resource this object represents. Servers may infer this from the endpoint the client submits requests to. Cannot be updated. In CamelCase. More info: <a href="http://releases.k8s.io/release-1.3/docs/devel/api-conventions.md#types-kinds">http://releases.k8s.io/release-1.3/docs/devel/api-conventions.md#types-kinds</a></p></td>
<td class="tableblock halign-left valign-top"><p class="tableblock">false</p></td>
<td class="tableblock halign-left valign-top"><p class="tableblock">string</p></td>
<td class="tableblock halign-left valign-top"></td>
</tr>
<tr>
<td class="tableblock halign-left valign-top"><p class="tableblock">apiVersion</p></td>
<td class="tableblock halign-left valign-top"><p class="tableblock">APIVersion defines the versioned schema of this representation of an object. Servers should convert recognized schemas to the latest internal value, and may reject unrecognized values. More info: <a href="http://releases.k8s.io/release-1.3/docs/devel/api-conventions.md#resources">http://releases.k8s.io/release-1.3/docs/devel/api-conventions.md#resources</a></p></td>
<td class="tableblock halign-left valign-top"><p class="tableblock">false</p></td>
<td class="tableblock halign-left valign-top"><p class="tableblock">string</p></td>
<td class="tableblock halign-left valign-top"></td>
</tr>
<tr>
<td class="tableblock halign-left valign-top"><p class="tableblock">metadata</p></td>
<td class="tableblock halign-left valign-top"><p class="tableblock">Standard object&#8217;s metadata. More info: <a href="http://releases.k8s.io/release-1.3/docs/devel/api-conventions.md#metadata">http://releases.k8s.io/release-1.3/docs/devel/api-conventions.md#metadata</a></p></td>
<td class="tableblock halign-left valign-top"><p class="tableblock">false</p></td>
<td class="tableblock halign-left valign-top"><p class="tableblock"><a href="#_v1_objectmeta">v1.ObjectMeta</a></p></td>
<td class="tableblock halign-left valign-top"></td>
</tr>
<tr>
<td class="tableblock halign-left valign-top"><p class="tableblock">spec</p></td>
<td class="tableblock halign-left valign-top"><p class="tableblock">Spec defines the desired behavior of this daemon set. More info: <a href="http://releases.k8s.io/release-1.3/docs/devel/api-conventions.md#spec-and-status">http://releases.k8s.io/release-1.3/docs/devel/api-conventions.md#spec-and-status</a></p></td>
<td class="tableblock halign-left valign-top"><p class="tableblock">false</p></td>
<td class="tableblock halign-left valign-top"><p class="tableblock"><a href="#_v1beta1_daemonsetspec">v1beta1.DaemonSetSpec</a></p></td>
<td class="tableblock halign-left valign-top"></td>
</tr>
<tr>
<td class="tableblock halign-left valign-top"><p class="tableblock">status</p></td>
<td class="tableblock halign-left valign-top"><p class="tableblock">Status is the current status of this daemon set. This data may be out of date by some window of time. Populated by the system. Read-only. More info: <a href="http://releases.k8s.io/release-1.3/docs/devel/api-conventions.md#spec-and-status">http://releases.k8s.io/release-1.3/docs/devel/api-conventions.md#spec-and-status</a></p></td>
<td class="tableblock halign-left valign-top"><p class="tableblock">false</p></td>
<td class="tableblock halign-left valign-top"><p class="tableblock"><a href="#_v1beta1_daemonsetstatus">v1beta1.DaemonSetStatus</a></p></td>
<td class="tableblock halign-left valign-top"></td>
</tr>
</tbody>
</table>

</div>
<div class="sect2">
<h3 id="_v1_cindervolumesource">v1.CinderVolumeSource</h3>
<div class="paragraph">
<p>Represents a cinder volume resource in Openstack. A Cinder volume must exist before mounting to a container. The volume must also be in the same region as the kubelet. Cinder volumes support ownership management and SELinux relabeling.</p>
</div>
<table class="tableblock frame-all grid-all" style="width:100%; ">
<colgroup>
<col style="width:20%;">
<col style="width:20%;">
<col style="width:20%;">
<col style="width:20%;">
<col style="width:20%;"> 
</colgroup>
<thead>
<tr>
<th class="tableblock halign-left valign-top">Name</th>
<th class="tableblock halign-left valign-top">Description</th>
<th class="tableblock halign-left valign-top">Required</th>
<th class="tableblock halign-left valign-top">Schema</th>
<th class="tableblock halign-left valign-top">Default</th>
</tr>
</thead>
<tbody>
<tr>
<td class="tableblock halign-left valign-top"><p class="tableblock">volumeID</p></td>
<td class="tableblock halign-left valign-top"><p class="tableblock">volume id used to identify the volume in cinder More info: <a href="http://releases.k8s.io/release-1.3/examples/mysql-cinder-pd/README.md">http://releases.k8s.io/release-1.3/examples/mysql-cinder-pd/README.md</a></p></td>
<td class="tableblock halign-left valign-top"><p class="tableblock">true</p></td>
<td class="tableblock halign-left valign-top"><p class="tableblock">string</p></td>
<td class="tableblock halign-left valign-top"></td>
</tr>
<tr>
<td class="tableblock halign-left valign-top"><p class="tableblock">fsType</p></td>
<td class="tableblock halign-left valign-top"><p class="tableblock">Filesystem type to mount. Must be a filesystem type supported by the host operating system. Examples: "ext4", "xfs", "ntfs". Implicitly inferred to be "ext4" if unspecified. More info: <a href="http://releases.k8s.io/release-1.3/examples/mysql-cinder-pd/README.md">http://releases.k8s.io/release-1.3/examples/mysql-cinder-pd/README.md</a></p></td>
<td class="tableblock halign-left valign-top"><p class="tableblock">false</p></td>
<td class="tableblock halign-left valign-top"><p class="tableblock">string</p></td>
<td class="tableblock halign-left valign-top"></td>
</tr>
<tr>
<td class="tableblock halign-left valign-top"><p class="tableblock">readOnly</p></td>
<td class="tableblock halign-left valign-top"><p class="tableblock">Optional: Defaults to false (read/write). ReadOnly here will force the ReadOnly setting in VolumeMounts. More info: <a href="http://releases.k8s.io/release-1.3/examples/mysql-cinder-pd/README.md">http://releases.k8s.io/release-1.3/examples/mysql-cinder-pd/README.md</a></p></td>
<td class="tableblock halign-left valign-top"><p class="tableblock">false</p></td>
<td class="tableblock halign-left valign-top"><p class="tableblock">boolean</p></td>
<td class="tableblock halign-left valign-top"><p class="tableblock">false</p></td>
</tr>
</tbody>
</table>

</div>
<div class="sect2">
<h3 id="_v1_securitycontext">v1.SecurityContext</h3>
<div class="paragraph">
<p>SecurityContext holds security configuration that will be applied to a container. Some fields are present in both SecurityContext and PodSecurityContext.  When both are set, the values in SecurityContext take precedence.</p>
</div>
<table class="tableblock frame-all grid-all" style="width:100%; ">
<colgroup>
<col style="width:20%;">
<col style="width:20%;">
<col style="width:20%;">
<col style="width:20%;">
<col style="width:20%;"> 
</colgroup>
<thead>
<tr>
<th class="tableblock halign-left valign-top">Name</th>
<th class="tableblock halign-left valign-top">Description</th>
<th class="tableblock halign-left valign-top">Required</th>
<th class="tableblock halign-left valign-top">Schema</th>
<th class="tableblock halign-left valign-top">Default</th>
</tr>
</thead>
<tbody>
<tr>
<td class="tableblock halign-left valign-top"><p class="tableblock">capabilities</p></td>
<td class="tableblock halign-left valign-top"><p class="tableblock">The capabilities to add/drop when running containers. Defaults to the default set of capabilities granted by the container runtime.</p></td>
<td class="tableblock halign-left valign-top"><p class="tableblock">false</p></td>
<td class="tableblock halign-left valign-top"><p class="tableblock"><a href="#_v1_capabilities">v1.Capabilities</a></p></td>
<td class="tableblock halign-left valign-top"></td>
</tr>
<tr>
<td class="tableblock halign-left valign-top"><p class="tableblock">privileged</p></td>
<td class="tableblock halign-left valign-top"><p class="tableblock">Run container in privileged mode. Processes in privileged containers are essentially equivalent to root on the host. Defaults to false.</p></td>
<td class="tableblock halign-left valign-top"><p class="tableblock">false</p></td>
<td class="tableblock halign-left valign-top"><p class="tableblock">boolean</p></td>
<td class="tableblock halign-left valign-top"><p class="tableblock">false</p></td>
</tr>
<tr>
<td class="tableblock halign-left valign-top"><p class="tableblock">seLinuxOptions</p></td>
<td class="tableblock halign-left valign-top"><p class="tableblock">The SELinux context to be applied to the container. If unspecified, the container runtime will allocate a random SELinux context for each container.  May also be set in PodSecurityContext.  If set in both SecurityContext and PodSecurityContext, the value specified in SecurityContext takes precedence.</p></td>
<td class="tableblock halign-left valign-top"><p class="tableblock">false</p></td>
<td class="tableblock halign-left valign-top"><p class="tableblock"><a href="#_v1_selinuxoptions">v1.SELinuxOptions</a></p></td>
<td class="tableblock halign-left valign-top"></td>
</tr>
<tr>
<td class="tableblock halign-left valign-top"><p class="tableblock">runAsUser</p></td>
<td class="tableblock halign-left valign-top"><p class="tableblock">The UID to run the entrypoint of the container process. Defaults to user specified in image metadata if unspecified. May also be set in PodSecurityContext.  If set in both SecurityContext and PodSecurityContext, the value specified in SecurityContext takes precedence.</p></td>
<td class="tableblock halign-left valign-top"><p class="tableblock">false</p></td>
<td class="tableblock halign-left valign-top"><p class="tableblock">integer (int64)</p></td>
<td class="tableblock halign-left valign-top"></td>
</tr>
<tr>
<td class="tableblock halign-left valign-top"><p class="tableblock">runAsNonRoot</p></td>
<td class="tableblock halign-left valign-top"><p class="tableblock">Indicates that the container must run as a non-root user. If true, the Kubelet will validate the image at runtime to ensure that it does not run as UID 0 (root) and fail to start the container if it does. If unset or false, no such validation will be performed. May also be set in PodSecurityContext.  If set in both SecurityContext and PodSecurityContext, the value specified in SecurityContext takes precedence.</p></td>
<td class="tableblock halign-left valign-top"><p class="tableblock">false</p></td>
<td class="tableblock halign-left valign-top"><p class="tableblock">boolean</p></td>
<td class="tableblock halign-left valign-top"><p class="tableblock">false</p></td>
</tr>
<tr>
<td class="tableblock halign-left valign-top"><p class="tableblock">readOnlyRootFilesystem</p></td>
<td class="tableblock halign-left valign-top"><p class="tableblock">Whether this container has a read-only root filesystem. Default is false.</p></td>
<td class="tableblock halign-left valign-top"><p class="tableblock">false</p></td>
<td class="tableblock halign-left valign-top"><p class="tableblock">boolean</p></td>
<td class="tableblock halign-left valign-top"><p class="tableblock">false</p></td>
</tr>
</tbody>
</table>

</div>
<div class="sect2">
<h3 id="_v1_protocol">v1.Protocol</h3>

</div>
<div class="sect2">
<h3 id="_v1_awselasticblockstorevolumesource">v1.AWSElasticBlockStoreVolumeSource</h3>
<div class="paragraph">
<p>Represents a Persistent Disk resource in AWS.</p>
</div>
<div class="paragraph">
<p>An AWS EBS disk must exist before mounting to a container. The disk must also be in the same AWS zone as the kubelet. An AWS EBS disk can only be mounted as read/write once. AWS EBS volumes support ownership management and SELinux relabeling.</p>
</div>
<table class="tableblock frame-all grid-all" style="width:100%; ">
<colgroup>
<col style="width:20%;">
<col style="width:20%;">
<col style="width:20%;">
<col style="width:20%;">
<col style="width:20%;"> 
</colgroup>
<thead>
<tr>
<th class="tableblock halign-left valign-top">Name</th>
<th class="tableblock halign-left valign-top">Description</th>
<th class="tableblock halign-left valign-top">Required</th>
<th class="tableblock halign-left valign-top">Schema</th>
<th class="tableblock halign-left valign-top">Default</th>
</tr>
</thead>
<tbody>
<tr>
<td class="tableblock halign-left valign-top"><p class="tableblock">volumeID</p></td>
<td class="tableblock halign-left valign-top"><p class="tableblock">Unique ID of the persistent disk resource in AWS (Amazon EBS volume). More info: <a href="http://releases.k8s.io/release-1.3/docs/user-guide/volumes.md#awselasticblockstore">http://releases.k8s.io/release-1.3/docs/user-guide/volumes.md#awselasticblockstore</a></p></td>
<td class="tableblock halign-left valign-top"><p class="tableblock">true</p></td>
<td class="tableblock halign-left valign-top"><p class="tableblock">string</p></td>
<td class="tableblock halign-left valign-top"></td>
</tr>
<tr>
<td class="tableblock halign-left valign-top"><p class="tableblock">fsType</p></td>
<td class="tableblock halign-left valign-top"><p class="tableblock">Filesystem type of the volume that you want to mount. Tip: Ensure that the filesystem type is supported by the host operating system. Examples: "ext4", "xfs", "ntfs". Implicitly inferred to be "ext4" if unspecified. More info: <a href="http://releases.k8s.io/release-1.3/docs/user-guide/volumes.md#awselasticblockstore">http://releases.k8s.io/release-1.3/docs/user-guide/volumes.md#awselasticblockstore</a></p></td>
<td class="tableblock halign-left valign-top"><p class="tableblock">false</p></td>
<td class="tableblock halign-left valign-top"><p class="tableblock">string</p></td>
<td class="tableblock halign-left valign-top"></td>
</tr>
<tr>
<td class="tableblock halign-left valign-top"><p class="tableblock">partition</p></td>
<td class="tableblock halign-left valign-top"><p class="tableblock">The partition in the volume that you want to mount. If omitted, the default is to mount by volume name. Examples: For volume /dev/sda1, you specify the partition as "1". Similarly, the volume partition for /dev/sda is "0" (or you can leave the property empty).</p></td>
<td class="tableblock halign-left valign-top"><p class="tableblock">false</p></td>
<td class="tableblock halign-left valign-top"><p class="tableblock">integer (int32)</p></td>
<td class="tableblock halign-left valign-top"></td>
</tr>
<tr>
<td class="tableblock halign-left valign-top"><p class="tableblock">readOnly</p></td>
<td class="tableblock halign-left valign-top"><p class="tableblock">Specify "true" to force and set the ReadOnly property in VolumeMounts to "true". If omitted, the default is "false". More info: <a href="http://releases.k8s.io/release-1.3/docs/user-guide/volumes.md#awselasticblockstore">http://releases.k8s.io/release-1.3/docs/user-guide/volumes.md#awselasticblockstore</a></p></td>
<td class="tableblock halign-left valign-top"><p class="tableblock">false</p></td>
<td class="tableblock halign-left valign-top"><p class="tableblock">boolean</p></td>
<td class="tableblock halign-left valign-top"><p class="tableblock">false</p></td>
</tr>
</tbody>
</table>

</div>
<div class="sect2">
<h3 id="_v1beta1_horizontalpodautoscalerspec">v1beta1.HorizontalPodAutoscalerSpec</h3>
<div class="paragraph">
<p>specification of a horizontal pod autoscaler.</p>
</div>
<table class="tableblock frame-all grid-all" style="width:100%; ">
<colgroup>
<col style="width:20%;">
<col style="width:20%;">
<col style="width:20%;">
<col style="width:20%;">
<col style="width:20%;"> 
</colgroup>
<thead>
<tr>
<th class="tableblock halign-left valign-top">Name</th>
<th class="tableblock halign-left valign-top">Description</th>
<th class="tableblock halign-left valign-top">Required</th>
<th class="tableblock halign-left valign-top">Schema</th>
<th class="tableblock halign-left valign-top">Default</th>
</tr>
</thead>
<tbody>
<tr>
<td class="tableblock halign-left valign-top"><p class="tableblock">scaleRef</p></td>
<td class="tableblock halign-left valign-top"><p class="tableblock">reference to Scale subresource; horizontal pod autoscaler will learn the current resource consumption from its status, and will set the desired number of pods by modifying its spec.</p></td>
<td class="tableblock halign-left valign-top"><p class="tableblock">true</p></td>
<td class="tableblock halign-left valign-top"><p class="tableblock"><a href="#_v1beta1_subresourcereference">v1beta1.SubresourceReference</a></p></td>
<td class="tableblock halign-left valign-top"></td>
</tr>
<tr>
<td class="tableblock halign-left valign-top"><p class="tableblock">minReplicas</p></td>
<td class="tableblock halign-left valign-top"><p class="tableblock">lower limit for the number of pods that can be set by the autoscaler, default 1.</p></td>
<td class="tableblock halign-left valign-top"><p class="tableblock">false</p></td>
<td class="tableblock halign-left valign-top"><p class="tableblock">integer (int32)</p></td>
<td class="tableblock halign-left valign-top"></td>
</tr>
<tr>
<td class="tableblock halign-left valign-top"><p class="tableblock">maxReplicas</p></td>
<td class="tableblock halign-left valign-top"><p class="tableblock">upper limit for the number of pods that can be set by the autoscaler; cannot be smaller than MinReplicas.</p></td>
<td class="tableblock halign-left valign-top"><p class="tableblock">true</p></td>
<td class="tableblock halign-left valign-top"><p class="tableblock">integer (int32)</p></td>
<td class="tableblock halign-left valign-top"></td>
</tr>
<tr>
<td class="tableblock halign-left valign-top"><p class="tableblock">cpuUtilization</p></td>
<td class="tableblock halign-left valign-top"><p class="tableblock">target average CPU utilization (represented as a percentage of requested CPU) over all the pods; if not specified it defaults to the target CPU utilization at 80% of the requested resources.</p></td>
<td class="tableblock halign-left valign-top"><p class="tableblock">false</p></td>
<td class="tableblock halign-left valign-top"><p class="tableblock"><a href="#_v1beta1_cputargetutilization">v1beta1.CPUTargetUtilization</a></p></td>
<td class="tableblock halign-left valign-top"></td>
</tr>
</tbody>
</table>

</div>
<div class="sect2">
<h3 id="_v1beta1_labelselectorrequirement">v1beta1.LabelSelectorRequirement</h3>
<div class="paragraph">
<p>A label selector requirement is a selector that contains values, a key, and an operator that relates the key and values.</p>
</div>
<table class="tableblock frame-all grid-all" style="width:100%; ">
<colgroup>
<col style="width:20%;">
<col style="width:20%;">
<col style="width:20%;">
<col style="width:20%;">
<col style="width:20%;"> 
</colgroup>
<thead>
<tr>
<th class="tableblock halign-left valign-top">Name</th>
<th class="tableblock halign-left valign-top">Description</th>
<th class="tableblock halign-left valign-top">Required</th>
<th class="tableblock halign-left valign-top">Schema</th>
<th class="tableblock halign-left valign-top">Default</th>
</tr>
</thead>
<tbody>
<tr>
<td class="tableblock halign-left valign-top"><p class="tableblock">key</p></td>
<td class="tableblock halign-left valign-top"><p class="tableblock">key is the label key that the selector applies to.</p></td>
<td class="tableblock halign-left valign-top"><p class="tableblock">true</p></td>
<td class="tableblock halign-left valign-top"><p class="tableblock">string</p></td>
<td class="tableblock halign-left valign-top"></td>
</tr>
<tr>
<td class="tableblock halign-left valign-top"><p class="tableblock">operator</p></td>
<td class="tableblock halign-left valign-top"><p class="tableblock">operator represents a key&#8217;s relationship to a set of values. Valid operators ard In, NotIn, Exists and DoesNotExist.</p></td>
<td class="tableblock halign-left valign-top"><p class="tableblock">true</p></td>
<td class="tableblock halign-left valign-top"><p class="tableblock">string</p></td>
<td class="tableblock halign-left valign-top"></td>
</tr>
<tr>
<td class="tableblock halign-left valign-top"><p class="tableblock">values</p></td>
<td class="tableblock halign-left valign-top"><p class="tableblock">values is an array of string values. If the operator is In or NotIn, the values array must be non-empty. If the operator is Exists or DoesNotExist, the values array must be empty. This array is replaced during a strategic merge patch.</p></td>
<td class="tableblock halign-left valign-top"><p class="tableblock">false</p></td>
<td class="tableblock halign-left valign-top"><p class="tableblock">string array</p></td>
<td class="tableblock halign-left valign-top"></td>
</tr>
</tbody>
</table>

</div>
<div class="sect2">
<h3 id="_v1_envvar">v1.EnvVar</h3>
<div class="paragraph">
<p>EnvVar represents an environment variable present in a Container.</p>
</div>
<table class="tableblock frame-all grid-all" style="width:100%; ">
<colgroup>
<col style="width:20%;">
<col style="width:20%;">
<col style="width:20%;">
<col style="width:20%;">
<col style="width:20%;"> 
</colgroup>
<thead>
<tr>
<th class="tableblock halign-left valign-top">Name</th>
<th class="tableblock halign-left valign-top">Description</th>
<th class="tableblock halign-left valign-top">Required</th>
<th class="tableblock halign-left valign-top">Schema</th>
<th class="tableblock halign-left valign-top">Default</th>
</tr>
</thead>
<tbody>
<tr>
<td class="tableblock halign-left valign-top"><p class="tableblock">name</p></td>
<td class="tableblock halign-left valign-top"><p class="tableblock">Name of the environment variable. Must be a C_IDENTIFIER.</p></td>
<td class="tableblock halign-left valign-top"><p class="tableblock">true</p></td>
<td class="tableblock halign-left valign-top"><p class="tableblock">string</p></td>
<td class="tableblock halign-left valign-top"></td>
</tr>
<tr>
<td class="tableblock halign-left valign-top"><p class="tableblock">value</p></td>
<td class="tableblock halign-left valign-top"><p class="tableblock">Variable references $(VAR_NAME) are expanded using the previous defined environment variables in the container and any service environment variables. If a variable cannot be resolved, the reference in the input string will be unchanged. The $(VAR_NAME) syntax can be escaped with a double $$, ie: $$(VAR_NAME). Escaped references will never be expanded, regardless of whether the variable exists or not. Defaults to "".</p></td>
<td class="tableblock halign-left valign-top"><p class="tableblock">false</p></td>
<td class="tableblock halign-left valign-top"><p class="tableblock">string</p></td>
<td class="tableblock halign-left valign-top"></td>
</tr>
<tr>
<td class="tableblock halign-left valign-top"><p class="tableblock">valueFrom</p></td>
<td class="tableblock halign-left valign-top"><p class="tableblock">Source for the environment variable&#8217;s value. Cannot be used if value is not empty.</p></td>
<td class="tableblock halign-left valign-top"><p class="tableblock">false</p></td>
<td class="tableblock halign-left valign-top"><p class="tableblock"><a href="#_v1_envvarsource">v1.EnvVarSource</a></p></td>
<td class="tableblock halign-left valign-top"></td>
</tr>
</tbody>
</table>

</div>
<div class="sect2">
<h3 id="_v1_resourcerequirements">v1.ResourceRequirements</h3>
<div class="paragraph">
<p>ResourceRequirements describes the compute resource requirements.</p>
</div>
<table class="tableblock frame-all grid-all" style="width:100%; ">
<colgroup>
<col style="width:20%;">
<col style="width:20%;">
<col style="width:20%;">
<col style="width:20%;">
<col style="width:20%;"> 
</colgroup>
<thead>
<tr>
<th class="tableblock halign-left valign-top">Name</th>
<th class="tableblock halign-left valign-top">Description</th>
<th class="tableblock halign-left valign-top">Required</th>
<th class="tableblock halign-left valign-top">Schema</th>
<th class="tableblock halign-left valign-top">Default</th>
</tr>
</thead>
<tbody>
<tr>
<td class="tableblock halign-left valign-top"><p class="tableblock">limits</p></td>
<td class="tableblock halign-left valign-top"><p class="tableblock">Limits describes the maximum amount of compute resources allowed. More info: <a href="http://releases.k8s.io/release-1.3/docs/design/resources.md#resource-specifications">http://releases.k8s.io/release-1.3/docs/design/resources.md#resource-specifications</a></p></td>
<td class="tableblock halign-left valign-top"><p class="tableblock">false</p></td>
<td class="tableblock halign-left valign-top"><p class="tableblock">object</p></td>
<td class="tableblock halign-left valign-top"></td>
</tr>
<tr>
<td class="tableblock halign-left valign-top"><p class="tableblock">requests</p></td>
<td class="tableblock halign-left valign-top"><p class="tableblock">Requests describes the minimum amount of compute resources required. If Requests is omitted for a container, it defaults to Limits if that is explicitly specified, otherwise to an implementation-defined value. More info: <a href="http://releases.k8s.io/release-1.3/docs/design/resources.md#resource-specifications">http://releases.k8s.io/release-1.3/docs/design/resources.md#resource-specifications</a></p></td>
<td class="tableblock halign-left valign-top"><p class="tableblock">false</p></td>
<td class="tableblock halign-left valign-top"><p class="tableblock">object</p></td>
<td class="tableblock halign-left valign-top"></td>
</tr>
</tbody>
</table>

</div>
<div class="sect2">
<h3 id="_v1_podtemplatespec">v1.PodTemplateSpec</h3>
<div class="paragraph">
<p>PodTemplateSpec describes the data a pod should have when created from a template</p>
</div>
<table class="tableblock frame-all grid-all" style="width:100%; ">
<colgroup>
<col style="width:20%;">
<col style="width:20%;">
<col style="width:20%;">
<col style="width:20%;">
<col style="width:20%;"> 
</colgroup>
<thead>
<tr>
<th class="tableblock halign-left valign-top">Name</th>
<th class="tableblock halign-left valign-top">Description</th>
<th class="tableblock halign-left valign-top">Required</th>
<th class="tableblock halign-left valign-top">Schema</th>
<th class="tableblock halign-left valign-top">Default</th>
</tr>
</thead>
<tbody>
<tr>
<td class="tableblock halign-left valign-top"><p class="tableblock">metadata</p></td>
<td class="tableblock halign-left valign-top"><p class="tableblock">Standard object&#8217;s metadata. More info: <a href="http://releases.k8s.io/release-1.3/docs/devel/api-conventions.md#metadata">http://releases.k8s.io/release-1.3/docs/devel/api-conventions.md#metadata</a></p></td>
<td class="tableblock halign-left valign-top"><p class="tableblock">false</p></td>
<td class="tableblock halign-left valign-top"><p class="tableblock"><a href="#_v1_objectmeta">v1.ObjectMeta</a></p></td>
<td class="tableblock halign-left valign-top"></td>
</tr>
<tr>
<td class="tableblock halign-left valign-top"><p class="tableblock">spec</p></td>
<td class="tableblock halign-left valign-top"><p class="tableblock">Specification of the desired behavior of the pod. More info: <a href="http://releases.k8s.io/release-1.3/docs/devel/api-conventions.md#spec-and-status">http://releases.k8s.io/release-1.3/docs/devel/api-conventions.md#spec-and-status</a></p></td>
<td class="tableblock halign-left valign-top"><p class="tableblock">false</p></td>
<td class="tableblock halign-left valign-top"><p class="tableblock"><a href="#_v1_podspec">v1.PodSpec</a></p></td>
<td class="tableblock halign-left valign-top"></td>
</tr>
</tbody>
</table>

</div>
<div class="sect2">
<h3 id="_v1beta1_networkpolicyport">v1beta1.NetworkPolicyPort</h3>
<table class="tableblock frame-all grid-all" style="width:100%; ">
<colgroup>
<col style="width:20%;">
<col style="width:20%;">
<col style="width:20%;">
<col style="width:20%;">
<col style="width:20%;"> 
</colgroup>
<thead>
<tr>
<th class="tableblock halign-left valign-top">Name</th>
<th class="tableblock halign-left valign-top">Description</th>
<th class="tableblock halign-left valign-top">Required</th>
<th class="tableblock halign-left valign-top">Schema</th>
<th class="tableblock halign-left valign-top">Default</th>
</tr>
</thead>
<tbody>
<tr>
<td class="tableblock halign-left valign-top"><p class="tableblock">protocol</p></td>
<td class="tableblock halign-left valign-top"><p class="tableblock">Optional.  The protocol (TCP or UDP) which traffic must match. If not specified, this field defaults to TCP.</p></td>
<td class="tableblock halign-left valign-top"><p class="tableblock">false</p></td>
<td class="tableblock halign-left valign-top"><p class="tableblock"><a href="#_v1_protocol">v1.Protocol</a></p></td>
<td class="tableblock halign-left valign-top"></td>
</tr>
<tr>
<td class="tableblock halign-left valign-top"><p class="tableblock">port</p></td>
<td class="tableblock halign-left valign-top"><p class="tableblock">If specified, the port on the given protocol.  This can either be a numerical or named port on a pod.  If this field is not provided, this matches all port names and numbers. If present, only traffic on the specified protocol AND port will be matched.</p></td>
<td class="tableblock halign-left valign-top"><p class="tableblock">false</p></td>
<td class="tableblock halign-left valign-top"><p class="tableblock">string</p></td>
<td class="tableblock halign-left valign-top"></td>
</tr>
</tbody>
</table>

</div>
<div class="sect2">
<h3 id="_v1beta1_jobspec">v1beta1.JobSpec</h3>
<div class="paragraph">
<p>JobSpec describes how the job execution will look like.</p>
</div>
<table class="tableblock frame-all grid-all" style="width:100%; ">
<colgroup>
<col style="width:20%;">
<col style="width:20%;">
<col style="width:20%;">
<col style="width:20%;">
<col style="width:20%;"> 
</colgroup>
<thead>
<tr>
<th class="tableblock halign-left valign-top">Name</th>
<th class="tableblock halign-left valign-top">Description</th>
<th class="tableblock halign-left valign-top">Required</th>
<th class="tableblock halign-left valign-top">Schema</th>
<th class="tableblock halign-left valign-top">Default</th>
</tr>
</thead>
<tbody>
<tr>
<td class="tableblock halign-left valign-top"><p class="tableblock">parallelism</p></td>
<td class="tableblock halign-left valign-top"><p class="tableblock">Parallelism specifies the maximum desired number of pods the job should run at any given time. The actual number of pods running in steady state will be less than this number when ((.spec.completions - .status.successful) &lt; .spec.parallelism), i.e. when the work left to do is less than max parallelism. More info: <a href="http://releases.k8s.io/release-1.3/docs/user-guide/jobs.md">http://releases.k8s.io/release-1.3/docs/user-guide/jobs.md</a></p></td>
<td class="tableblock halign-left valign-top"><p class="tableblock">false</p></td>
<td class="tableblock halign-left valign-top"><p class="tableblock">integer (int32)</p></td>
<td class="tableblock halign-left valign-top"></td>
</tr>
<tr>
<td class="tableblock halign-left valign-top"><p class="tableblock">completions</p></td>
<td class="tableblock halign-left valign-top"><p class="tableblock">Completions specifies the desired number of successfully finished pods the job should be run with.  Setting to nil means that the success of any pod signals the success of all pods, and allows parallelism to have any positive value.  Setting to 1 means that parallelism is limited to 1 and the success of that pod signals the success of the job. More info: <a href="http://releases.k8s.io/release-1.3/docs/user-guide/jobs.md">http://releases.k8s.io/release-1.3/docs/user-guide/jobs.md</a></p></td>
<td class="tableblock halign-left valign-top"><p class="tableblock">false</p></td>
<td class="tableblock halign-left valign-top"><p class="tableblock">integer (int32)</p></td>
<td class="tableblock halign-left valign-top"></td>
</tr>
<tr>
<td class="tableblock halign-left valign-top"><p class="tableblock">activeDeadlineSeconds</p></td>
<td class="tableblock halign-left valign-top"><p class="tableblock">Optional duration in seconds relative to the startTime that the job may be active before the system tries to terminate it; value must be positive integer</p></td>
<td class="tableblock halign-left valign-top"><p class="tableblock">false</p></td>
<td class="tableblock halign-left valign-top"><p class="tableblock">integer (int64)</p></td>
<td class="tableblock halign-left valign-top"></td>
</tr>
<tr>
<td class="tableblock halign-left valign-top"><p class="tableblock">selector</p></td>
<td class="tableblock halign-left valign-top"><p class="tableblock">Selector is a label query over pods that should match the pod count. Normally, the system sets this field for you. More info: <a href="http://releases.k8s.io/release-1.3/docs/user-guide/labels.md#label-selectors">http://releases.k8s.io/release-1.3/docs/user-guide/labels.md#label-selectors</a></p></td>
<td class="tableblock halign-left valign-top"><p class="tableblock">false</p></td>
<td class="tableblock halign-left valign-top"><p class="tableblock"><a href="#_v1beta1_labelselector">v1beta1.LabelSelector</a></p></td>
<td class="tableblock halign-left valign-top"></td>
</tr>
<tr>
<td class="tableblock halign-left valign-top"><p class="tableblock">autoSelector</p></td>
<td class="tableblock halign-left valign-top"><p class="tableblock">AutoSelector controls generation of pod labels and pod selectors. It was not present in the original extensions/v1beta1 Job definition, but exists to allow conversion from batch/v1 Jobs, where it corresponds to, but has the opposite meaning as, ManualSelector. More info: <a href="http://releases.k8s.io/release-1.3/docs/design/selector-generation.md">http://releases.k8s.io/release-1.3/docs/design/selector-generation.md</a></p></td>
<td class="tableblock halign-left valign-top"><p class="tableblock">false</p></td>
<td class="tableblock halign-left valign-top"><p class="tableblock">boolean</p></td>
<td class="tableblock halign-left valign-top"><p class="tableblock">false</p></td>
</tr>
<tr>
<td class="tableblock halign-left valign-top"><p class="tableblock">template</p></td>
<td class="tableblock halign-left valign-top"><p class="tableblock">Template is the object that describes the pod that will be created when executing a job. More info: <a href="http://releases.k8s.io/release-1.3/docs/user-guide/jobs.md">http://releases.k8s.io/release-1.3/docs/user-guide/jobs.md</a></p></td>
<td class="tableblock halign-left valign-top"><p class="tableblock">true</p></td>
<td class="tableblock halign-left valign-top"><p class="tableblock"><a href="#_v1_podtemplatespec">v1.PodTemplateSpec</a></p></td>
<td class="tableblock halign-left valign-top"></td>
</tr>
</tbody>
</table>

</div>
<div class="sect2">
<h3 id="_unversioned_status">unversioned.Status</h3>
<div class="paragraph">
<p>Status is a return value for calls that don&#8217;t return other objects.</p>
</div>
<table class="tableblock frame-all grid-all" style="width:100%; ">
<colgroup>
<col style="width:20%;">
<col style="width:20%;">
<col style="width:20%;">
<col style="width:20%;">
<col style="width:20%;"> 
</colgroup>
<thead>
<tr>
<th class="tableblock halign-left valign-top">Name</th>
<th class="tableblock halign-left valign-top">Description</th>
<th class="tableblock halign-left valign-top">Required</th>
<th class="tableblock halign-left valign-top">Schema</th>
<th class="tableblock halign-left valign-top">Default</th>
</tr>
</thead>
<tbody>
<tr>
<td class="tableblock halign-left valign-top"><p class="tableblock">kind</p></td>
<td class="tableblock halign-left valign-top"><p class="tableblock">Kind is a string value representing the REST resource this object represents. Servers may infer this from the endpoint the client submits requests to. Cannot be updated. In CamelCase. More info: <a href="http://releases.k8s.io/release-1.3/docs/devel/api-conventions.md#types-kinds">http://releases.k8s.io/release-1.3/docs/devel/api-conventions.md#types-kinds</a></p></td>
<td class="tableblock halign-left valign-top"><p class="tableblock">false</p></td>
<td class="tableblock halign-left valign-top"><p class="tableblock">string</p></td>
<td class="tableblock halign-left valign-top"></td>
</tr>
<tr>
<td class="tableblock halign-left valign-top"><p class="tableblock">apiVersion</p></td>
<td class="tableblock halign-left valign-top"><p class="tableblock">APIVersion defines the versioned schema of this representation of an object. Servers should convert recognized schemas to the latest internal value, and may reject unrecognized values. More info: <a href="http://releases.k8s.io/release-1.3/docs/devel/api-conventions.md#resources">http://releases.k8s.io/release-1.3/docs/devel/api-conventions.md#resources</a></p></td>
<td class="tableblock halign-left valign-top"><p class="tableblock">false</p></td>
<td class="tableblock halign-left valign-top"><p class="tableblock">string</p></td>
<td class="tableblock halign-left valign-top"></td>
</tr>
<tr>
<td class="tableblock halign-left valign-top"><p class="tableblock">metadata</p></td>
<td class="tableblock halign-left valign-top"><p class="tableblock">Standard list metadata. More info: <a href="http://releases.k8s.io/release-1.3/docs/devel/api-conventions.md#types-kinds">http://releases.k8s.io/release-1.3/docs/devel/api-conventions.md#types-kinds</a></p></td>
<td class="tableblock halign-left valign-top"><p class="tableblock">false</p></td>
<td class="tableblock halign-left valign-top"><p class="tableblock"><a href="#_unversioned_listmeta">unversioned.ListMeta</a></p></td>
<td class="tableblock halign-left valign-top"></td>
</tr>
<tr>
<td class="tableblock halign-left valign-top"><p class="tableblock">status</p></td>
<td class="tableblock halign-left valign-top"><p class="tableblock">Status of the operation. One of: "Success" or "Failure". More info: <a href="http://releases.k8s.io/release-1.3/docs/devel/api-conventions.md#spec-and-status">http://releases.k8s.io/release-1.3/docs/devel/api-conventions.md#spec-and-status</a></p></td>
<td class="tableblock halign-left valign-top"><p class="tableblock">false</p></td>
<td class="tableblock halign-left valign-top"><p class="tableblock">string</p></td>
<td class="tableblock halign-left valign-top"></td>
</tr>
<tr>
<td class="tableblock halign-left valign-top"><p class="tableblock">message</p></td>
<td class="tableblock halign-left valign-top"><p class="tableblock">A human-readable description of the status of this operation.</p></td>
<td class="tableblock halign-left valign-top"><p class="tableblock">false</p></td>
<td class="tableblock halign-left valign-top"><p class="tableblock">string</p></td>
<td class="tableblock halign-left valign-top"></td>
</tr>
<tr>
<td class="tableblock halign-left valign-top"><p class="tableblock">reason</p></td>
<td class="tableblock halign-left valign-top"><p class="tableblock">A machine-readable description of why this operation is in the "Failure" status. If this value is empty there is no information available. A Reason clarifies an HTTP status code but does not override it.</p></td>
<td class="tableblock halign-left valign-top"><p class="tableblock">false</p></td>
<td class="tableblock halign-left valign-top"><p class="tableblock">string</p></td>
<td class="tableblock halign-left valign-top"></td>
</tr>
<tr>
<td class="tableblock halign-left valign-top"><p class="tableblock">details</p></td>
<td class="tableblock halign-left valign-top"><p class="tableblock">Extended data associated with the reason.  Each reason may define its own extended details. This field is optional and the data returned is not guaranteed to conform to any schema except that defined by the reason type.</p></td>
<td class="tableblock halign-left valign-top"><p class="tableblock">false</p></td>
<td class="tableblock halign-left valign-top"><p class="tableblock"><a href="#_unversioned_statusdetails">unversioned.StatusDetails</a></p></td>
<td class="tableblock halign-left valign-top"></td>
</tr>
<tr>
<td class="tableblock halign-left valign-top"><p class="tableblock">code</p></td>
<td class="tableblock halign-left valign-top"><p class="tableblock">Suggested HTTP return code for this status, 0 if not set.</p></td>
<td class="tableblock halign-left valign-top"><p class="tableblock">false</p></td>
<td class="tableblock halign-left valign-top"><p class="tableblock">integer (int32)</p></td>
<td class="tableblock halign-left valign-top"></td>
</tr>
</tbody>
</table>

</div>
<div class="sect2">
<h3 id="_v1beta1_horizontalpodautoscalerlist">v1beta1.HorizontalPodAutoscalerList</h3>
<div class="paragraph">
<p>list of horizontal pod autoscaler objects.</p>
</div>
<table class="tableblock frame-all grid-all" style="width:100%; ">
<colgroup>
<col style="width:20%;">
<col style="width:20%;">
<col style="width:20%;">
<col style="width:20%;">
<col style="width:20%;"> 
</colgroup>
<thead>
<tr>
<th class="tableblock halign-left valign-top">Name</th>
<th class="tableblock halign-left valign-top">Description</th>
<th class="tableblock halign-left valign-top">Required</th>
<th class="tableblock halign-left valign-top">Schema</th>
<th class="tableblock halign-left valign-top">Default</th>
</tr>
</thead>
<tbody>
<tr>
<td class="tableblock halign-left valign-top"><p class="tableblock">kind</p></td>
<td class="tableblock halign-left valign-top"><p class="tableblock">Kind is a string value representing the REST resource this object represents. Servers may infer this from the endpoint the client submits requests to. Cannot be updated. In CamelCase. More info: <a href="http://releases.k8s.io/release-1.3/docs/devel/api-conventions.md#types-kinds">http://releases.k8s.io/release-1.3/docs/devel/api-conventions.md#types-kinds</a></p></td>
<td class="tableblock halign-left valign-top"><p class="tableblock">false</p></td>
<td class="tableblock halign-left valign-top"><p class="tableblock">string</p></td>
<td class="tableblock halign-left valign-top"></td>
</tr>
<tr>
<td class="tableblock halign-left valign-top"><p class="tableblock">apiVersion</p></td>
<td class="tableblock halign-left valign-top"><p class="tableblock">APIVersion defines the versioned schema of this representation of an object. Servers should convert recognized schemas to the latest internal value, and may reject unrecognized values. More info: <a href="http://releases.k8s.io/release-1.3/docs/devel/api-conventions.md#resources">http://releases.k8s.io/release-1.3/docs/devel/api-conventions.md#resources</a></p></td>
<td class="tableblock halign-left valign-top"><p class="tableblock">false</p></td>
<td class="tableblock halign-left valign-top"><p class="tableblock">string</p></td>
<td class="tableblock halign-left valign-top"></td>
</tr>
<tr>
<td class="tableblock halign-left valign-top"><p class="tableblock">metadata</p></td>
<td class="tableblock halign-left valign-top"><p class="tableblock">Standard list metadata.</p></td>
<td class="tableblock halign-left valign-top"><p class="tableblock">false</p></td>
<td class="tableblock halign-left valign-top"><p class="tableblock"><a href="#_unversioned_listmeta">unversioned.ListMeta</a></p></td>
<td class="tableblock halign-left valign-top"></td>
</tr>
<tr>
<td class="tableblock halign-left valign-top"><p class="tableblock">items</p></td>
<td class="tableblock halign-left valign-top"><p class="tableblock">list of horizontal pod autoscaler objects.</p></td>
<td class="tableblock halign-left valign-top"><p class="tableblock">true</p></td>
<td class="tableblock halign-left valign-top"><p class="tableblock"><a href="#_v1beta1_horizontalpodautoscaler">v1beta1.HorizontalPodAutoscaler</a> array</p></td>
<td class="tableblock halign-left valign-top"></td>
</tr>
</tbody>
</table>

</div>
<div class="sect2">
<h3 id="_v1_configmapkeyselector">v1.ConfigMapKeySelector</h3>
<div class="paragraph">
<p>Selects a key from a ConfigMap.</p>
</div>
<table class="tableblock frame-all grid-all" style="width:100%; ">
<colgroup>
<col style="width:20%;">
<col style="width:20%;">
<col style="width:20%;">
<col style="width:20%;">
<col style="width:20%;"> 
</colgroup>
<thead>
<tr>
<th class="tableblock halign-left valign-top">Name</th>
<th class="tableblock halign-left valign-top">Description</th>
<th class="tableblock halign-left valign-top">Required</th>
<th class="tableblock halign-left valign-top">Schema</th>
<th class="tableblock halign-left valign-top">Default</th>
</tr>
</thead>
<tbody>
<tr>
<td class="tableblock halign-left valign-top"><p class="tableblock">name</p></td>
<td class="tableblock halign-left valign-top"><p class="tableblock">Name of the referent. More info: <a href="http://releases.k8s.io/release-1.3/docs/user-guide/identifiers.md#names">http://releases.k8s.io/release-1.3/docs/user-guide/identifiers.md#names</a></p></td>
<td class="tableblock halign-left valign-top"><p class="tableblock">false</p></td>
<td class="tableblock halign-left valign-top"><p class="tableblock">string</p></td>
<td class="tableblock halign-left valign-top"></td>
</tr>
<tr>
<td class="tableblock halign-left valign-top"><p class="tableblock">key</p></td>
<td class="tableblock halign-left valign-top"><p class="tableblock">The key to select.</p></td>
<td class="tableblock halign-left valign-top"><p class="tableblock">true</p></td>
<td class="tableblock halign-left valign-top"><p class="tableblock">string</p></td>
<td class="tableblock halign-left valign-top"></td>
</tr>
</tbody>
</table>

</div>
<div class="sect2">
<h3 id="_v1beta1_httpingresspath">v1beta1.HTTPIngressPath</h3>
<div class="paragraph">
<p>HTTPIngressPath associates a path regex with a backend. Incoming urls matching the path are forwarded to the backend.</p>
</div>
<table class="tableblock frame-all grid-all" style="width:100%; ">
<colgroup>
<col style="width:20%;">
<col style="width:20%;">
<col style="width:20%;">
<col style="width:20%;">
<col style="width:20%;"> 
</colgroup>
<thead>
<tr>
<th class="tableblock halign-left valign-top">Name</th>
<th class="tableblock halign-left valign-top">Description</th>
<th class="tableblock halign-left valign-top">Required</th>
<th class="tableblock halign-left valign-top">Schema</th>
<th class="tableblock halign-left valign-top">Default</th>
</tr>
</thead>
<tbody>
<tr>
<td class="tableblock halign-left valign-top"><p class="tableblock">path</p></td>
<<<<<<< HEAD
<td class="tableblock halign-left valign-top"><p class="tableblock">Path is a extended POSIX regex as defined by IEEE Std 1003.1, (i.e. this follows the egrep/unix syntax, not the perl syntax) matched against the path of an incoming request. Currently it can contain characters disallowed from the conventional "path" part of a URL as defined by RFC 3986. Paths must begin with a <em>/</em>. If unspecified, the path defaults to a catch all sending traffic to the backend.</p></td>
=======
<td class="tableblock halign-left valign-top"><p class="tableblock">Path is an extended POSIX regex as defined by IEEE Std 1003.1, (i.e this follows the egrep/unix syntax, not the perl syntax) matched against the path of an incoming request. Currently it can contain characters disallowed from the conventional "path" part of a URL as defined by RFC 3986. Paths must begin with a <em>/</em>. If unspecified, the path defaults to a catch all sending traffic to the backend.</p></td>
>>>>>>> f535feba
<td class="tableblock halign-left valign-top"><p class="tableblock">false</p></td>
<td class="tableblock halign-left valign-top"><p class="tableblock">string</p></td>
<td class="tableblock halign-left valign-top"></td>
</tr>
<tr>
<td class="tableblock halign-left valign-top"><p class="tableblock">backend</p></td>
<td class="tableblock halign-left valign-top"><p class="tableblock">Backend defines the referenced service endpoint to which the traffic will be forwarded to.</p></td>
<td class="tableblock halign-left valign-top"><p class="tableblock">true</p></td>
<td class="tableblock halign-left valign-top"><p class="tableblock"><a href="#_v1beta1_ingressbackend">v1beta1.IngressBackend</a></p></td>
<td class="tableblock halign-left valign-top"></td>
</tr>
</tbody>
</table>

</div>
<div class="sect2">
<h3 id="_v1beta1_ingress">v1beta1.Ingress</h3>
<div class="paragraph">
<p>Ingress is a collection of rules that allow inbound connections to reach the endpoints defined by a backend. An Ingress can be configured to give services externally-reachable urls, load balance traffic, terminate SSL, offer name based virtual hosting etc.</p>
</div>
<table class="tableblock frame-all grid-all" style="width:100%; ">
<colgroup>
<col style="width:20%;">
<col style="width:20%;">
<col style="width:20%;">
<col style="width:20%;">
<col style="width:20%;"> 
</colgroup>
<thead>
<tr>
<th class="tableblock halign-left valign-top">Name</th>
<th class="tableblock halign-left valign-top">Description</th>
<th class="tableblock halign-left valign-top">Required</th>
<th class="tableblock halign-left valign-top">Schema</th>
<th class="tableblock halign-left valign-top">Default</th>
</tr>
</thead>
<tbody>
<tr>
<td class="tableblock halign-left valign-top"><p class="tableblock">kind</p></td>
<td class="tableblock halign-left valign-top"><p class="tableblock">Kind is a string value representing the REST resource this object represents. Servers may infer this from the endpoint the client submits requests to. Cannot be updated. In CamelCase. More info: <a href="http://releases.k8s.io/release-1.3/docs/devel/api-conventions.md#types-kinds">http://releases.k8s.io/release-1.3/docs/devel/api-conventions.md#types-kinds</a></p></td>
<td class="tableblock halign-left valign-top"><p class="tableblock">false</p></td>
<td class="tableblock halign-left valign-top"><p class="tableblock">string</p></td>
<td class="tableblock halign-left valign-top"></td>
</tr>
<tr>
<td class="tableblock halign-left valign-top"><p class="tableblock">apiVersion</p></td>
<td class="tableblock halign-left valign-top"><p class="tableblock">APIVersion defines the versioned schema of this representation of an object. Servers should convert recognized schemas to the latest internal value, and may reject unrecognized values. More info: <a href="http://releases.k8s.io/release-1.3/docs/devel/api-conventions.md#resources">http://releases.k8s.io/release-1.3/docs/devel/api-conventions.md#resources</a></p></td>
<td class="tableblock halign-left valign-top"><p class="tableblock">false</p></td>
<td class="tableblock halign-left valign-top"><p class="tableblock">string</p></td>
<td class="tableblock halign-left valign-top"></td>
</tr>
<tr>
<td class="tableblock halign-left valign-top"><p class="tableblock">metadata</p></td>
<td class="tableblock halign-left valign-top"><p class="tableblock">Standard object&#8217;s metadata. More info: <a href="http://releases.k8s.io/release-1.3/docs/devel/api-conventions.md#metadata">http://releases.k8s.io/release-1.3/docs/devel/api-conventions.md#metadata</a></p></td>
<td class="tableblock halign-left valign-top"><p class="tableblock">false</p></td>
<td class="tableblock halign-left valign-top"><p class="tableblock"><a href="#_v1_objectmeta">v1.ObjectMeta</a></p></td>
<td class="tableblock halign-left valign-top"></td>
</tr>
<tr>
<td class="tableblock halign-left valign-top"><p class="tableblock">spec</p></td>
<td class="tableblock halign-left valign-top"><p class="tableblock">Spec is the desired state of the Ingress. More info: <a href="http://releases.k8s.io/release-1.3/docs/devel/api-conventions.md#spec-and-status">http://releases.k8s.io/release-1.3/docs/devel/api-conventions.md#spec-and-status</a></p></td>
<td class="tableblock halign-left valign-top"><p class="tableblock">false</p></td>
<td class="tableblock halign-left valign-top"><p class="tableblock"><a href="#_v1beta1_ingressspec">v1beta1.IngressSpec</a></p></td>
<td class="tableblock halign-left valign-top"></td>
</tr>
<tr>
<td class="tableblock halign-left valign-top"><p class="tableblock">status</p></td>
<td class="tableblock halign-left valign-top"><p class="tableblock">Status is the current state of the Ingress. More info: <a href="http://releases.k8s.io/release-1.3/docs/devel/api-conventions.md#spec-and-status">http://releases.k8s.io/release-1.3/docs/devel/api-conventions.md#spec-and-status</a></p></td>
<td class="tableblock halign-left valign-top"><p class="tableblock">false</p></td>
<td class="tableblock halign-left valign-top"><p class="tableblock"><a href="#_v1beta1_ingressstatus">v1beta1.IngressStatus</a></p></td>
<td class="tableblock halign-left valign-top"></td>
</tr>
</tbody>
</table>

</div>
<div class="sect2">
<h3 id="_v1beta1_thirdpartyresourcelist">v1beta1.ThirdPartyResourceList</h3>
<div class="paragraph">
<p>ThirdPartyResourceList is a list of ThirdPartyResources.</p>
</div>
<table class="tableblock frame-all grid-all" style="width:100%; ">
<colgroup>
<col style="width:20%;">
<col style="width:20%;">
<col style="width:20%;">
<col style="width:20%;">
<col style="width:20%;"> 
</colgroup>
<thead>
<tr>
<th class="tableblock halign-left valign-top">Name</th>
<th class="tableblock halign-left valign-top">Description</th>
<th class="tableblock halign-left valign-top">Required</th>
<th class="tableblock halign-left valign-top">Schema</th>
<th class="tableblock halign-left valign-top">Default</th>
</tr>
</thead>
<tbody>
<tr>
<td class="tableblock halign-left valign-top"><p class="tableblock">kind</p></td>
<td class="tableblock halign-left valign-top"><p class="tableblock">Kind is a string value representing the REST resource this object represents. Servers may infer this from the endpoint the client submits requests to. Cannot be updated. In CamelCase. More info: <a href="http://releases.k8s.io/release-1.3/docs/devel/api-conventions.md#types-kinds">http://releases.k8s.io/release-1.3/docs/devel/api-conventions.md#types-kinds</a></p></td>
<td class="tableblock halign-left valign-top"><p class="tableblock">false</p></td>
<td class="tableblock halign-left valign-top"><p class="tableblock">string</p></td>
<td class="tableblock halign-left valign-top"></td>
</tr>
<tr>
<td class="tableblock halign-left valign-top"><p class="tableblock">apiVersion</p></td>
<td class="tableblock halign-left valign-top"><p class="tableblock">APIVersion defines the versioned schema of this representation of an object. Servers should convert recognized schemas to the latest internal value, and may reject unrecognized values. More info: <a href="http://releases.k8s.io/release-1.3/docs/devel/api-conventions.md#resources">http://releases.k8s.io/release-1.3/docs/devel/api-conventions.md#resources</a></p></td>
<td class="tableblock halign-left valign-top"><p class="tableblock">false</p></td>
<td class="tableblock halign-left valign-top"><p class="tableblock">string</p></td>
<td class="tableblock halign-left valign-top"></td>
</tr>
<tr>
<td class="tableblock halign-left valign-top"><p class="tableblock">metadata</p></td>
<td class="tableblock halign-left valign-top"><p class="tableblock">Standard list metadata.</p></td>
<td class="tableblock halign-left valign-top"><p class="tableblock">false</p></td>
<td class="tableblock halign-left valign-top"><p class="tableblock"><a href="#_unversioned_listmeta">unversioned.ListMeta</a></p></td>
<td class="tableblock halign-left valign-top"></td>
</tr>
<tr>
<td class="tableblock halign-left valign-top"><p class="tableblock">items</p></td>
<td class="tableblock halign-left valign-top"><p class="tableblock">Items is the list of ThirdPartyResources.</p></td>
<td class="tableblock halign-left valign-top"><p class="tableblock">true</p></td>
<td class="tableblock halign-left valign-top"><p class="tableblock"><a href="#_v1beta1_thirdpartyresource">v1beta1.ThirdPartyResource</a> array</p></td>
<td class="tableblock halign-left valign-top"></td>
</tr>
</tbody>
</table>

</div>
<div class="sect2">
<h3 id="_any">any</h3>
<div class="paragraph">
<p>Represents an untyped JSON map - see the description of the field for more info about the structure of this object.</p>
</div>
</div>
</div>
</div>
</div>
<div id="footer">
<div id="footer-text">
Last updated 2016-07-29 17:46:29 UTC
</div>
</div>
</body>
</html><|MERGE_RESOLUTION|>--- conflicted
+++ resolved
@@ -5867,11 +5867,7 @@
 <tbody>
 <tr>
 <td class="tableblock halign-left valign-top"><p class="tableblock">path</p></td>
-<<<<<<< HEAD
-<td class="tableblock halign-left valign-top"><p class="tableblock">Path is a extended POSIX regex as defined by IEEE Std 1003.1, (i.e. this follows the egrep/unix syntax, not the perl syntax) matched against the path of an incoming request. Currently it can contain characters disallowed from the conventional "path" part of a URL as defined by RFC 3986. Paths must begin with a <em>/</em>. If unspecified, the path defaults to a catch all sending traffic to the backend.</p></td>
-=======
 <td class="tableblock halign-left valign-top"><p class="tableblock">Path is an extended POSIX regex as defined by IEEE Std 1003.1, (i.e this follows the egrep/unix syntax, not the perl syntax) matched against the path of an incoming request. Currently it can contain characters disallowed from the conventional "path" part of a URL as defined by RFC 3986. Paths must begin with a <em>/</em>. If unspecified, the path defaults to a catch all sending traffic to the backend.</p></td>
->>>>>>> f535feba
 <td class="tableblock halign-left valign-top"><p class="tableblock">false</p></td>
 <td class="tableblock halign-left valign-top"><p class="tableblock">string</p></td>
 <td class="tableblock halign-left valign-top"></td>
